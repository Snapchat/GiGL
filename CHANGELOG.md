--- conflicted
+++ resolved
@@ -15,13 +15,11 @@
 
 - Add support for loading, partitioning, and separate node labels from features
 
-<<<<<<< HEAD
-- Node classification support in dataset factory and dataloaders
-=======
 - Add earlier check if invalid Node IDs are provided to the partitioner
 
 - Add support for labeling VAI pipeline runs
->>>>>>> 73b1a5a3
+
+- Add Node classification support in dataset factory and dataloaders
 
 ### Changed
 
