import collections
import os
import unittest
from unittest import mock

import torch
import torch.multiprocessing as mp

from gigl.common import Uri
from gigl.common.logger import Logger
<<<<<<< HEAD
from gigl.distributed.graph_store.remote_dist_dataset import RemoteDistDataset
=======
from gigl.distributed.graph_store.compute import (
    init_compute_process,
    shutdown_compute_proccess,
)
>>>>>>> e2b66557
from gigl.distributed.graph_store.storage_main import storage_node_process
from gigl.distributed.utils import get_free_port
from gigl.distributed.utils.neighborloader import shard_nodes_by_process
from gigl.env.distributed import (
    COMPUTE_CLUSTER_LOCAL_WORLD_SIZE_ENV_KEY,
    GraphStoreInfo,
)
from gigl.src.mocking.lib.versioning import get_mocked_dataset_artifact_metadata
from gigl.src.mocking.mocking_assets.mocked_datasets_for_pipeline_tests import (
    CORA_USER_DEFINED_NODE_ANCHOR_MOCKED_DATASET_INFO,
)
from tests.test_assets.distributed.utils import assert_tensor_equality

logger = Logger()


def _run_client_process(
    client_rank: int,
    cluster_info: GraphStoreInfo,
    expected_sampler_input: dict[int, list[torch.Tensor]],
) -> None:
    client_global_rank = (
        cluster_info.compute_node_rank * cluster_info.num_processes_per_compute
        + client_rank
    )
    init_compute_process(client_rank, cluster_info)
    torch.distributed.barrier()
    remote_dist_dataset = RemoteDistDataset(
        local_rank=client_rank, cluster_info=cluster_info
    )
    sampler_input = remote_dist_dataset.get_node_ids()
    rank_expected_sampler_input = expected_sampler_input[client_global_rank]
    for i in range(cluster_info.compute_cluster_world_size):
        if i == client_global_rank:
            assert len(sampler_input) == len(rank_expected_sampler_input)
            for j, expected in enumerate(rank_expected_sampler_input):
                assert_tensor_equality(sampler_input[j], expected)
            logger.info(
                f"{client_global_rank} / {cluster_info.compute_cluster_world_size} Sampler input verified"
            )
        torch.distributed.barrier()

    torch.distributed.barrier()
    logger.info(
        f"{client_global_rank} / {cluster_info.compute_cluster_world_size} Shutting down client"
    )
    shutdown_compute_proccess()


def _client_process(
    client_rank: int,
    cluster_info: GraphStoreInfo,
    expected_sampler_input: dict[int, list[torch.Tensor]],
) -> None:
    logger.info(
        f"Initializing client node {client_rank} / {cluster_info.num_compute_nodes}. OS rank: {os.environ['RANK']}, OS world size: {os.environ['WORLD_SIZE']}, local client rank: {client_rank}"
    )

    mp_context = torch.multiprocessing.get_context("spawn")
    client_processes = []
    for i in range(cluster_info.num_processes_per_compute):
        client_process = mp_context.Process(
            target=_run_client_process,
            args=[
                i,  # client_rank
                cluster_info,  # cluster_info
                expected_sampler_input,  # expected_sampler_input
            ],
        )
        client_processes.append(client_process)
    for client_process in client_processes:
        client_process.start()
    for client_process in client_processes:
        client_process.join()


def _run_server_processes(
    cluster_info: GraphStoreInfo,
    task_config_uri: Uri,
    is_inference: bool,
) -> None:
    logger.info(
        f"Initializing server processes. OS rank: {os.environ['RANK']}, OS world size: {os.environ['WORLD_SIZE']}"
    )
    storage_node_process(
        storage_rank=cluster_info.storage_node_rank,
        cluster_info=cluster_info,
        task_config_uri=task_config_uri,
        is_inference=is_inference,
        tf_record_uri_pattern=".*tfrecord",
    )


def _get_expected_sampler_input(
    num_nodes: int, cluster_info: GraphStoreInfo
) -> dict[int, list[torch.Tensor]]:
    """Get the expected sampler input for each compute rank.

    We generate the expected sampler input for each compute rank by sharding the nodes across the compute ranks.
    We then append the generated nodes to the expected sampler input for each compute rank.
    Example for num_nodes = 16, num_processes_per_compute = 2, num_compute_nodes = 2, num_storage_nodes = 2:
    {
    0: # compute rank 0
    [
        [0, 1], # From storage rank 0
        [8, 9] # From storage rank 1
    ]
    1: # compute rank 1
    [
        [2, 3], # From storage rank 0
        [10, 11] # From storage rank 1
    ],
    2: # compute rank 2
    [
        [4, 5], # From storage rank 0
        [12, 13] # From storage rank 1
    ],
    3: # compute rank 3
    [
        [6, 7], # From storage rank 0
        [14, 15] # From storage rank 1
    ]
    }


    Args:
        num_nodes (int): The number of nodes in the graph.
        cluster_info (GraphStoreInfo): The cluster information.

    Returns:
        dict[int, list[torch.Tensor]]: The expected sampler input for each compute rank.
    """
    expected_sampler_input = collections.defaultdict(list)
    all_nodes = torch.arange(num_nodes, dtype=torch.int64)
    for server_rank in range(cluster_info.num_storage_nodes):
        server_node_start = server_rank * num_nodes // cluster_info.num_storage_nodes
        server_node_end = (
            (server_rank + 1) * num_nodes // cluster_info.num_storage_nodes
        )
        server_nodes = all_nodes[server_node_start:server_node_end]
        for compute_rank in range(cluster_info.compute_cluster_world_size):
            generated_nodes = shard_nodes_by_process(
                server_nodes, compute_rank, cluster_info.compute_cluster_world_size
            )
            expected_sampler_input[compute_rank].append(generated_nodes)
    return expected_sampler_input


class TestUtils(unittest.TestCase):
    def test_graph_store_locally(self):
        # Simulating two server machine, two compute machines.
        # Each machine has one process.
        cora_supervised_info = get_mocked_dataset_artifact_metadata()[
            CORA_USER_DEFINED_NODE_ANCHOR_MOCKED_DATASET_INFO.name
        ]
        task_config_uri = cora_supervised_info.frozen_gbml_config_uri
        cluster_info = GraphStoreInfo(
            num_storage_nodes=2,
            num_compute_nodes=2,
            num_processes_per_compute=2,
            cluster_master_ip="localhost",
            storage_cluster_master_ip="localhost",
            compute_cluster_master_ip="localhost",
            cluster_master_port=get_free_port(),
            storage_cluster_master_port=get_free_port(),
            compute_cluster_master_port=get_free_port(),
        )

        num_cora_nodes = 2708
        expected_sampler_input = _get_expected_sampler_input(
            num_cora_nodes, cluster_info
        )
        master_port = get_free_port()
        ctx = mp.get_context("spawn")
        client_processes: list = []
        for i in range(cluster_info.num_compute_nodes):
            with mock.patch.dict(
                os.environ,
                {
                    "MASTER_ADDR": "localhost",
                    "MASTER_PORT": str(master_port),
                    "RANK": str(i),
                    "WORLD_SIZE": str(cluster_info.compute_cluster_world_size),
                    COMPUTE_CLUSTER_LOCAL_WORLD_SIZE_ENV_KEY: str(
                        cluster_info.num_processes_per_compute
                    ),
                },
                clear=False,
            ):
                client_process = ctx.Process(
                    target=_client_process,
                    args=[
                        i,  # client_rank
                        cluster_info,  # cluster_info
                        expected_sampler_input,  # expected_sampler_input
                    ],
                )
                client_process.start()
                client_processes.append(client_process)
        # Start server process
        server_processes = []
        for i in range(cluster_info.num_storage_nodes):
            with mock.patch.dict(
                os.environ,
                {
                    "MASTER_ADDR": "localhost",
                    "MASTER_PORT": str(master_port),
                    "RANK": str(i + cluster_info.num_compute_nodes),
                    "WORLD_SIZE": str(cluster_info.compute_cluster_world_size),
                    COMPUTE_CLUSTER_LOCAL_WORLD_SIZE_ENV_KEY: str(
                        cluster_info.num_processes_per_compute
                    ),
                },
                clear=False,
            ):
                server_process = ctx.Process(
                    target=_run_server_processes,
                    args=[
                        cluster_info,  # cluster_info
                        task_config_uri,  # task_config_uri
                        True,  # is_inference
                    ],
                )
                server_process.start()
                server_processes.append(server_process)

        for client_process in client_processes:
            client_process.join()
        for server_process in server_processes:
            server_process.join()<|MERGE_RESOLUTION|>--- conflicted
+++ resolved
@@ -8,14 +8,11 @@
 
 from gigl.common import Uri
 from gigl.common.logger import Logger
-<<<<<<< HEAD
-from gigl.distributed.graph_store.remote_dist_dataset import RemoteDistDataset
-=======
 from gigl.distributed.graph_store.compute import (
     init_compute_process,
     shutdown_compute_proccess,
 )
->>>>>>> e2b66557
+from gigl.distributed.graph_store.remote_dist_dataset import RemoteDistDataset
 from gigl.distributed.graph_store.storage_main import storage_node_process
 from gigl.distributed.utils import get_free_port
 from gigl.distributed.utils.neighborloader import shard_nodes_by_process
@@ -42,6 +39,7 @@
         + client_rank
     )
     init_compute_process(client_rank, cluster_info)
+
     torch.distributed.barrier()
     remote_dist_dataset = RemoteDistDataset(
         local_rank=client_rank, cluster_info=cluster_info
