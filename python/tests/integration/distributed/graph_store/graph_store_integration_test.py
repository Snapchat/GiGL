import collections
import os
import unittest
from unittest import mock

import torch
import torch.multiprocessing as mp

from gigl.common import Uri
from gigl.common.logger import Logger
from gigl.distributed.graph_store.compute import (
    init_compute_process,
    shutdown_compute_proccess,
)
from gigl.distributed.graph_store.remote_dist_dataset import RemoteDistDataset
from gigl.distributed.graph_store.storage_main import storage_node_process
from gigl.distributed.utils.neighborloader import shard_nodes_by_process
from gigl.distributed.utils.networking import get_free_ports
from gigl.env.distributed import (
    COMPUTE_CLUSTER_LOCAL_WORLD_SIZE_ENV_KEY,
    GraphStoreInfo,
)
from gigl.src.mocking.lib.versioning import get_mocked_dataset_artifact_metadata
from gigl.src.mocking.mocking_assets.mocked_datasets_for_pipeline_tests import (
    CORA_USER_DEFINED_NODE_ANCHOR_MOCKED_DATASET_INFO,
)
from tests.test_assets.distributed.utils import assert_tensor_equality

logger = Logger()


def _run_client_process(
    client_rank: int,
    cluster_info: GraphStoreInfo,
    expected_sampler_input: dict[int, list[torch.Tensor]],
) -> None:
    init_compute_process(client_rank, cluster_info, compute_world_backend="gloo")

    remote_dist_dataset = RemoteDistDataset(
        cluster_info=cluster_info, local_rank=client_rank
    )
    assert (
        remote_dist_dataset.get_edge_dir() == "in"
    ), f"Edge direction must be 'in' for the test dataset. Got {remote_dist_dataset.get_edge_dir()}"
    assert (
        remote_dist_dataset.get_edge_feature_info() is not None
    ), "Edge feature info must not be None for the test dataset"
    assert (
        remote_dist_dataset.get_node_feature_info() is not None
    ), "Node feature info must not be None for the test dataset"
    ports = remote_dist_dataset.get_free_ports_on_storage_cluster(num_ports=2)
    assert len(ports) == 2, "Expected 2 free ports"
    if torch.distributed.get_rank() == 0:
        all_ports = [None] * torch.distributed.get_world_size()
    else:
        all_ports = None
    torch.distributed.gather_object(ports, all_ports)
    logger.info(f"All ports: {all_ports}")

    if torch.distributed.get_rank() == 0:
<<<<<<< HEAD
=======
        assert isinstance(all_ports, list)
>>>>>>> 9b57bb9f
        for i, received_ports in enumerate(all_ports):
            assert (
                received_ports == ports
            ), f"Expected {ports} free ports, got {received_ports}"

    torch.distributed.barrier()
    logger.info("Verified that all ranks received the same free ports")

    sampler_input = remote_dist_dataset.get_node_ids()

    rank_expected_sampler_input = expected_sampler_input[cluster_info.compute_node_rank]
    for i in range(cluster_info.num_compute_nodes):
        if i == cluster_info.compute_node_rank:
            logger.info(f"Verifying sampler input for rank {i}")
            logger.info(f"--------------------------------")
            assert len(sampler_input) == len(rank_expected_sampler_input)
            for j, expected in enumerate(rank_expected_sampler_input):
                assert_tensor_equality(sampler_input[j], expected)
            logger.info(
                f"{i} / {cluster_info.num_compute_nodes} compute node rank input nodes verified"
            )
        torch.distributed.barrier()

    torch.distributed.barrier()
    shutdown_compute_proccess()


def _client_process(
    client_rank: int,
    cluster_info: GraphStoreInfo,
    expected_sampler_input: dict[int, list[torch.Tensor]],
) -> None:
    logger.info(
        f"Initializing client node {client_rank} / {cluster_info.num_compute_nodes}. OS rank: {os.environ['RANK']}, OS world size: {os.environ['WORLD_SIZE']}, local client rank: {client_rank}"
    )

    mp_context = torch.multiprocessing.get_context("spawn")
    client_processes = []
    logger.info("Starting client processes")
    for i in range(cluster_info.num_processes_per_compute):
        client_process = mp_context.Process(
            target=_run_client_process,
            args=[
                i,  # client_rank
                cluster_info,  # cluster_info
                expected_sampler_input,  # expected_sampler_input
            ],
        )
        client_processes.append(client_process)
    for client_process in client_processes:
        client_process.start()
    for client_process in client_processes:
        client_process.join()


def _run_server_processes(
    cluster_info: GraphStoreInfo,
    task_config_uri: Uri,
    is_inference: bool,
) -> None:
    logger.info(
        f"Initializing server processes. OS rank: {os.environ['RANK']}, OS world size: {os.environ['WORLD_SIZE']}"
    )
    storage_node_process(
        storage_rank=cluster_info.storage_node_rank,
        cluster_info=cluster_info,
        task_config_uri=task_config_uri,
        is_inference=is_inference,
        tf_record_uri_pattern=".*tfrecord",
        storage_world_backend="gloo",
    )


def _get_expected_input_nodes_by_rank(
    num_nodes: int, cluster_info: GraphStoreInfo
) -> dict[int, list[torch.Tensor]]:
    """Get the expected sampler input for each compute rank.

    We generate the expected sampler input for each compute rank by sharding the nodes across the compute ranks.
    We then append the generated nodes to the expected sampler input for each compute rank.
    Example for num_nodes = 16, num_processes_per_compute = 1, num_compute_nodes = 2, num_storage_nodes = 2:
    {
    0: # compute rank 0
    [
        [0, 1, 3, 4], # From storage rank 0
        [8, 9, 11, 12] # From storage rank 1
    ]
    1: # compute rank 1
    [
        [5, 6, 7, 8], # From storage rank 0
        [13, 14, 15, 16] # From storage rank 1
    ],
    }


    Args:
        num_nodes (int): The number of nodes in the graph.
        cluster_info (GraphStoreInfo): The cluster information.

    Returns:
        dict[int, list[torch.Tensor]]: The expected sampler input for each compute rank.
    """
    expected_sampler_input = collections.defaultdict(list)
    all_nodes = torch.arange(num_nodes, dtype=torch.int64)
    for server_rank in range(cluster_info.num_storage_nodes):
        server_node_start = server_rank * num_nodes // cluster_info.num_storage_nodes
        server_node_end = (
            (server_rank + 1) * num_nodes // cluster_info.num_storage_nodes
        )
        server_nodes = all_nodes[server_node_start:server_node_end]
        for compute_rank in range(cluster_info.num_compute_nodes):
            generated_nodes = shard_nodes_by_process(
                server_nodes, compute_rank, cluster_info.num_processes_per_compute
            )
            expected_sampler_input[compute_rank].append(generated_nodes)
    return dict(expected_sampler_input)


class TestUtils(unittest.TestCase):
    def test_graph_store_locally(self):
        # Simulating two server machine, two compute machines.
        # Each machine has one process.
        cora_supervised_info = get_mocked_dataset_artifact_metadata()[
            CORA_USER_DEFINED_NODE_ANCHOR_MOCKED_DATASET_INFO.name
        ]
        task_config_uri = cora_supervised_info.frozen_gbml_config_uri
        (
            cluster_master_port,
            storage_cluster_master_port,
            compute_cluster_master_port,
            master_port,
        ) = get_free_ports(num_ports=4)
        cluster_info = GraphStoreInfo(
            num_storage_nodes=2,
            num_compute_nodes=2,
            num_processes_per_compute=2,
            cluster_master_ip="localhost",
            storage_cluster_master_ip="localhost",
            compute_cluster_master_ip="localhost",
            cluster_master_port=cluster_master_port,
            storage_cluster_master_port=storage_cluster_master_port,
            compute_cluster_master_port=compute_cluster_master_port,
        )

        num_cora_nodes = 2708
        expected_sampler_input = _get_expected_input_nodes_by_rank(
            num_cora_nodes, cluster_info
        )

        ctx = mp.get_context("spawn")
        client_processes: list = []
        for i in range(cluster_info.num_compute_nodes):
            with mock.patch.dict(
                os.environ,
                {
                    "MASTER_ADDR": "localhost",
                    "MASTER_PORT": str(master_port),
                    "RANK": str(i),
                    "WORLD_SIZE": str(cluster_info.compute_cluster_world_size),
                    COMPUTE_CLUSTER_LOCAL_WORLD_SIZE_ENV_KEY: str(
                        cluster_info.num_processes_per_compute
                    ),
                },
                clear=False,
            ):
                client_process = ctx.Process(
                    target=_client_process,
                    args=[
                        i,  # client_rank
                        cluster_info,  # cluster_info
                        expected_sampler_input,  # expected_sampler_input
                    ],
                )
                client_process.start()
                client_processes.append(client_process)
        # Start server process
        server_processes = []
        for i in range(cluster_info.num_storage_nodes):
            with mock.patch.dict(
                os.environ,
                {
                    "MASTER_ADDR": "localhost",
                    "MASTER_PORT": str(master_port),
                    "RANK": str(i + cluster_info.num_compute_nodes),
                    "WORLD_SIZE": str(cluster_info.compute_cluster_world_size),
                    COMPUTE_CLUSTER_LOCAL_WORLD_SIZE_ENV_KEY: str(
                        cluster_info.num_processes_per_compute
                    ),
                },
                clear=False,
            ):
                server_process = ctx.Process(
                    target=_run_server_processes,
                    args=[
                        cluster_info,  # cluster_info
                        task_config_uri,  # task_config_uri
                        True,  # is_inference
                    ],
                )
                server_process.start()
                server_processes.append(server_process)

        for client_process in client_processes:
            client_process.join()
        for server_process in server_processes:
            server_process.join()<|MERGE_RESOLUTION|>--- conflicted
+++ resolved
@@ -58,10 +58,7 @@
     logger.info(f"All ports: {all_ports}")
 
     if torch.distributed.get_rank() == 0:
-<<<<<<< HEAD
-=======
         assert isinstance(all_ports, list)
->>>>>>> 9b57bb9f
         for i, received_ports in enumerate(all_ports):
             assert (
                 received_ports == ports
