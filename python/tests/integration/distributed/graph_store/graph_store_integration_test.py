--- conflicted
+++ resolved
@@ -1,7 +1,6 @@
 import collections
 import os
 import unittest
-from multiprocessing.managers import DictProxy
 from unittest import mock
 
 import torch
@@ -33,22 +32,15 @@
 def _run_client_process(
     client_rank: int,
     cluster_info: GraphStoreInfo,
-<<<<<<< HEAD
-    mp_sharing_dict: DictProxy[str, torch.Tensor],
-=======
->>>>>>> 9b57bb9f
+    mp_sharing_dict: dict[str, torch.Tensor],
     expected_sampler_input: dict[int, list[torch.Tensor]],
 ) -> None:
     init_compute_process(client_rank, cluster_info, compute_world_backend="gloo")
 
     remote_dist_dataset = RemoteDistDataset(
-<<<<<<< HEAD
         cluster_info=cluster_info,
         local_rank=client_rank,
         mp_sharing_dict=mp_sharing_dict,
-=======
-        cluster_info=cluster_info, local_rank=client_rank
->>>>>>> 9b57bb9f
     )
     assert (
         remote_dist_dataset.get_edge_dir() == "in"
@@ -81,27 +73,17 @@
     sampler_input = remote_dist_dataset.get_node_ids()
 
     rank_expected_sampler_input = expected_sampler_input[cluster_info.compute_node_rank]
-<<<<<<< HEAD
     for i in range(cluster_info.compute_cluster_world_size):
         if i == torch.distributed.get_rank():
             logger.info(
                 f"Verifying sampler input for rank {i} / {cluster_info.compute_cluster_world_size}"
             )
-=======
-    for i in range(cluster_info.num_compute_nodes):
-        if i == cluster_info.compute_node_rank:
-            logger.info(f"Verifying sampler input for rank {i}")
->>>>>>> 9b57bb9f
             logger.info(f"--------------------------------")
             assert len(sampler_input) == len(rank_expected_sampler_input)
             for j, expected in enumerate(rank_expected_sampler_input):
                 assert_tensor_equality(sampler_input[j], expected)
             logger.info(
-<<<<<<< HEAD
                 f"{i} / {cluster_info.compute_cluster_world_size} compute node rank input nodes verified"
-=======
-                f"{i} / {cluster_info.num_compute_nodes} compute node rank input nodes verified"
->>>>>>> 9b57bb9f
             )
         torch.distributed.barrier()
 
@@ -122,16 +104,14 @@
     mp_sharing_dict = torch.multiprocessing.Manager().dict()
     client_processes = []
     logger.info("Starting client processes")
+    logger.info("Starting client processes")
     for i in range(cluster_info.num_processes_per_compute):
         client_process = mp_context.Process(
             target=_run_client_process,
             args=[
                 i,  # client_rank
                 cluster_info,  # cluster_info
-<<<<<<< HEAD
                 mp_sharing_dict,  # mp_sharing_dict
-=======
->>>>>>> 9b57bb9f
                 expected_sampler_input,  # expected_sampler_input
             ],
         )
@@ -205,6 +185,51 @@
     return dict(expected_sampler_input)
 
 
+def _get_expected_input_nodes_by_rank(
+    num_nodes: int, cluster_info: GraphStoreInfo
+) -> dict[int, list[torch.Tensor]]:
+    """Get the expected sampler input for each compute rank.
+
+    We generate the expected sampler input for each compute rank by sharding the nodes across the compute ranks.
+    We then append the generated nodes to the expected sampler input for each compute rank.
+    Example for num_nodes = 16, num_processes_per_compute = 1, num_compute_nodes = 2, num_storage_nodes = 2:
+    {
+    0: # compute rank 0
+    [
+        [0, 1, 3, 4], # From storage rank 0
+        [8, 9, 11, 12] # From storage rank 1
+    ]
+    1: # compute rank 1
+    [
+        [5, 6, 7, 8], # From storage rank 0
+        [13, 14, 15, 16] # From storage rank 1
+    ],
+    }
+
+
+    Args:
+        num_nodes (int): The number of nodes in the graph.
+        cluster_info (GraphStoreInfo): The cluster information.
+
+    Returns:
+        dict[int, list[torch.Tensor]]: The expected sampler input for each compute rank.
+    """
+    expected_sampler_input = collections.defaultdict(list)
+    all_nodes = torch.arange(num_nodes, dtype=torch.int64)
+    for server_rank in range(cluster_info.num_storage_nodes):
+        server_node_start = server_rank * num_nodes // cluster_info.num_storage_nodes
+        server_node_end = (
+            (server_rank + 1) * num_nodes // cluster_info.num_storage_nodes
+        )
+        server_nodes = all_nodes[server_node_start:server_node_end]
+        for compute_rank in range(cluster_info.num_compute_nodes):
+            generated_nodes = shard_nodes_by_process(
+                server_nodes, compute_rank, cluster_info.num_processes_per_compute
+            )
+            expected_sampler_input[compute_rank].append(generated_nodes)
+    return dict(expected_sampler_input)
+
+
 class TestUtils(unittest.TestCase):
     def test_graph_store_locally(self):
         # Simulating two server machine, two compute machines.
@@ -213,6 +238,12 @@
             CORA_USER_DEFINED_NODE_ANCHOR_MOCKED_DATASET_INFO.name
         ]
         task_config_uri = cora_supervised_info.frozen_gbml_config_uri
+        (
+            cluster_master_port,
+            storage_cluster_master_port,
+            compute_cluster_master_port,
+            master_port,
+        ) = get_free_ports(num_ports=4)
         (
             cluster_master_port,
             storage_cluster_master_port,
@@ -229,6 +260,14 @@
             cluster_master_port=cluster_master_port,
             storage_cluster_master_port=storage_cluster_master_port,
             compute_cluster_master_port=compute_cluster_master_port,
+            cluster_master_port=cluster_master_port,
+            storage_cluster_master_port=storage_cluster_master_port,
+            compute_cluster_master_port=compute_cluster_master_port,
+        )
+
+        num_cora_nodes = 2708
+        expected_sampler_input = _get_expected_input_nodes_by_rank(
+            num_cora_nodes, cluster_info
         )
 
         num_cora_nodes = 2708
@@ -257,6 +296,7 @@
                     args=[
                         i,  # client_rank
                         cluster_info,  # cluster_info
+                        expected_sampler_input,  # expected_sampler_input
                         expected_sampler_input,  # expected_sampler_input
                     ],
                 )
