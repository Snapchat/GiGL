import json
import os
import unittest
from unittest.mock import call, patch

from gigl.common import GcsUri
from gigl.common.services.vertex_ai import LEADER_WORKER_INTERNAL_IP_FILE_PATH_ENV_KEY
from gigl.common.utils.vertex_ai_context import (
    ClusterSpec,
    TaskInfo,
    connect_worker_pool,
    get_cluster_spec,
    get_host_name,
    get_leader_hostname,
    get_leader_port,
    get_rank,
    get_vertex_ai_job_id,
    get_world_size,
    is_currently_running_in_vertex_ai_job,
)


class TestVertexAIContext(unittest.TestCase):
    VAI_JOB_ENV = {"CLOUD_ML_JOB_ID": "test_job_id"}

    @patch.dict(os.environ, VAI_JOB_ENV)
    def test_is_currently_running_in_vertex_ai_job(self):
        self.assertTrue(is_currently_running_in_vertex_ai_job())

    @patch.dict(os.environ, VAI_JOB_ENV)
    def test_get_vertex_ai_job_id(self):
        self.assertEqual(get_vertex_ai_job_id(), "test_job_id")

    @patch.dict(os.environ, VAI_JOB_ENV | {"HOSTNAME": "test_hostname"})
    def test_get_host_name(self):
        self.assertEqual(get_host_name(), "test_hostname")

    @patch.dict(os.environ, VAI_JOB_ENV | {"MASTER_ADDR": "test_leader_hostname"})
    def test_get_leader_hostname(self):
        self.assertEqual(get_leader_hostname(), "test_leader_hostname")

    @patch.dict(os.environ, VAI_JOB_ENV | {"MASTER_PORT": "12345"})
    def test_get_leader_port(self):
        self.assertEqual(get_leader_port(), 12345)

    @patch.dict(os.environ, VAI_JOB_ENV | {"WORLD_SIZE": "4"})
    def test_get_world_size(self):
        self.assertEqual(get_world_size(), 4)

    @patch.dict(os.environ, VAI_JOB_ENV | {"RANK": "1"})
    def test_get_rank(self):
        self.assertEqual(get_rank(), 1)

    def test_throws_if_not_on_vai(self):
        with self.assertRaises(Exception):
            get_vertex_ai_job_id()
        with self.assertRaises(Exception):
            get_host_name()
        with self.assertRaises(Exception):
            get_leader_hostname()
        with self.assertRaises(Exception):
            get_leader_port()
        with self.assertRaises(Exception):
            get_world_size()
        with self.assertRaises(Exception):
            get_rank()

    @patch("subprocess.check_output", return_value=b"127.0.0.1")
    @patch("time.sleep", return_value=None)
    @patch("gigl.common.utils.gcs.GcsUtils.upload_from_string")
    @patch.dict(
        os.environ,
        {
            "RANK": "0",
            "WORLD_SIZE": "2",
            LEADER_WORKER_INTERNAL_IP_FILE_PATH_ENV_KEY: "gs://FAKE BUCKET DNE/some-file.txt",
            "CLOUD_ML_JOB_ID": "test_job_id",
        },
    )
    def test_connect_worker_pool_leader(self, mock_upload, mock_sleep, mock_subprocess):
        distributed_context = connect_worker_pool()
        self.assertEqual(distributed_context.main_worker_ip_address, "127.0.0.1")
        self.assertEqual(distributed_context.global_rank, 0)
        self.assertEqual(distributed_context.global_world_size, 2)
        mock_upload.assert_called_once_with(
            gcs_path=GcsUri("gs://FAKE BUCKET DNE/some-file.txt"), content="127.0.0.1"
        )

    @patch("gigl.common.utils.vertex_ai_context._ping_host_ip")
    @patch("subprocess.check_output", return_value=b"127.0.0.1")
    @patch("time.sleep", return_value=None)
    @patch("gigl.common.utils.gcs.GcsUtils.read_from_gcs", return_value="127.0.0.1")
    @patch("gigl.common.utils.gcs.GcsUtils.upload_from_string")
    @patch.dict(
        os.environ,
        {
            "RANK": "1",
            "WORLD_SIZE": "2",
            LEADER_WORKER_INTERNAL_IP_FILE_PATH_ENV_KEY: "gs://FAKE BUCKET DNE/some-file.txt",
            "CLOUD_ML_JOB_ID": "test_job_id",
        },
    )
    def test_connect_worker_pool_worker(
        self, mock_upload, mock_read, mock_sleep, mock_subprocess, mock_ping_host
    ):
        mock_ping_host.side_effect = [False, True]
        distributed_context = connect_worker_pool()
        self.assertEqual(distributed_context.main_worker_ip_address, "127.0.0.1")
        self.assertEqual(distributed_context.global_rank, 1)
        self.assertEqual(distributed_context.global_world_size, 2)
        mock_read.assert_has_calls(
            [
                call(GcsUri("gs://FAKE BUCKET DNE/some-file.txt")),
                call(GcsUri("gs://FAKE BUCKET DNE/some-file.txt")),
            ]
        )

    def test_parse_cluster_spec_success(self):
        """Test successful parsing of cluster specification."""
        cluster_spec_json = json.dumps(
            {
                "cluster": {
                    "workerpool0": ["replica0-0", "replica0-1"],
                    "workerpool1": ["replica1-0"],
                    "workerpool2": ["replica2-0"],
                    "workerpool3": ["replica3-0", "replica3-1"],
                },
                "task": {"type": "workerpool0", "index": 1, "trial": "trial-123"},
                "environment": "cloud",
<<<<<<< HEAD
=======
                # NOTE: We intentionally omit the "job" field from the ClusterSpec.
                # But want to make sure we can handle it if it's present.
>>>>>>> 41cd07f2
                "job": '{ "worker_pool_specs": [ {"machine_spec": {"machine_type": "n1-standard-4"}}]}',
            }
        )

        with patch.dict(
            os.environ, self.VAI_JOB_ENV | {"CLUSTER_SPEC": cluster_spec_json}
        ):
            cluster_spec = get_cluster_spec()
            expected_cluster_spec = ClusterSpec(
                cluster={
                    "workerpool0": ["replica0-0", "replica0-1"],
                    "workerpool1": ["replica1-0"],
                    "workerpool2": ["replica2-0"],
                    "workerpool3": ["replica3-0", "replica3-1"],
                },
                environment="cloud",
                task=TaskInfo(type="workerpool0", index=1, trial="trial-123"),
<<<<<<< HEAD
                job={
                    "worker_pool_specs": [
                        {"machine_spec": {"machine_type": "n1-standard-4"}}
                    ]
                },
=======
>>>>>>> 41cd07f2
            )
            self.assertEqual(cluster_spec, expected_cluster_spec)

    def test_parse_cluster_spec_not_on_vai(self):
        """Test that function raises ValueError when not running in Vertex AI."""
        with self.assertRaises(ValueError) as context:
            get_cluster_spec()
        self.assertIn("Not running in a Vertex AI job", str(context.exception))

    def test_parse_cluster_spec_missing_cluster_spec(self):
        """Test that function raises ValueError when CLUSTER_SPEC is missing."""
        with patch.dict(os.environ, self.VAI_JOB_ENV):
            with self.assertRaises(ValueError) as context:
                get_cluster_spec()
            self.assertIn(
                "CLUSTER_SPEC not found in environment variables",
                str(context.exception),
            )

    def test_parse_cluster_spec_invalid_json(self):
        """Test that function raises JSONDecodeError for invalid JSON."""
        with patch.dict(
            os.environ, self.VAI_JOB_ENV | {"CLUSTER_SPEC": "invalid json"}
        ):
            with self.assertRaises(json.JSONDecodeError) as context:
                get_cluster_spec()


if __name__ == "__main__":
    unittest.main()<|MERGE_RESOLUTION|>--- conflicted
+++ resolved
@@ -127,11 +127,8 @@
                 },
                 "task": {"type": "workerpool0", "index": 1, "trial": "trial-123"},
                 "environment": "cloud",
-<<<<<<< HEAD
-=======
                 # NOTE: We intentionally omit the "job" field from the ClusterSpec.
                 # But want to make sure we can handle it if it's present.
->>>>>>> 41cd07f2
                 "job": '{ "worker_pool_specs": [ {"machine_spec": {"machine_type": "n1-standard-4"}}]}',
             }
         )
@@ -149,14 +146,6 @@
                 },
                 environment="cloud",
                 task=TaskInfo(type="workerpool0", index=1, trial="trial-123"),
-<<<<<<< HEAD
-                job={
-                    "worker_pool_specs": [
-                        {"machine_spec": {"machine_type": "n1-standard-4"}}
-                    ]
-                },
-=======
->>>>>>> 41cd07f2
             )
             self.assertEqual(cluster_spec, expected_cluster_spec)
 
