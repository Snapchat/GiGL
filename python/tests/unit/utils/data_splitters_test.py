--- conflicted
+++ resolved
@@ -10,17 +10,12 @@
 from gigl.types.graph import DEFAULT_HOMOGENEOUS_EDGE_TYPE, to_heterogeneous_edge
 from gigl.utils.data_splitters import (
     HashedNodeAnchorLinkSplitter,
-    LabelInfo,
     _check_edge_index,
     _check_val_test_percentage,
     _fast_hash,
     _get_padded_labels,
-<<<<<<< HEAD
-=======
     get_labels_for_anchor_nodes,
->>>>>>> 57687a67
     select_ssl_positive_label_edges,
-    setup_labeled_input_from_dataset,
 )
 
 # For TestDataSplitters
@@ -522,11 +517,7 @@
         with self.assertRaises(ValueError):
             _check_edge_index(edges)
 
-<<<<<<< HEAD
-    def test_setup_labeled_input_from_edges(self):
-=======
     def test_get_labels_for_anchor_nodes(self):
->>>>>>> 57687a67
         edges = torch.tensor(
             [
                 [9, 10, 10, 10, 11, 11, 12, 12, 10],
@@ -535,29 +526,6 @@
         )
         ds = Dataset()
         ds.init_graph(
-<<<<<<< HEAD
-            edge_index=edges, edge_ids=torch.arange(edges.shape[1]), graph_mode="CPU"
-        )
-
-        # TODO(kmonte): Update to use a splitter once we've migrated splitter API.
-        node_ids = torch.tensor([9, 10])
-        actual, label_info = setup_labeled_input_from_dataset(
-            dataset=ds, node_ids=node_ids, return_label_info=True
-        )
-
-        expected = torch.tensor([[9, 8, -1, -1, -1], [10, 7, 10, 11, 15]])
-        assert_close(actual, expected, rtol=0, atol=0)
-        assert isinstance(label_info, LabelInfo)
-        self.assertEqual(label_info.num_positive_labels, 4)
-        self.assertIsNone(label_info.num_negative_labels)
-
-    def test_setup_labeled_input_from_edges_heterogeneous(self):
-        a_to_b = EdgeType(_NODE_A, _TO, _NODE_B)
-        a_to_c = EdgeType(_NODE_A, _TO, _NODE_C)
-        edges = {
-            a_to_b: torch.tensor([[10, 11, 12, 13, 10], [10, 10, 11, 11, 12]]),
-            a_to_c: torch.tensor([[11, 12, 13], [10, 10, 11]]),
-=======
             edge_index=to_heterogeneous_edge(edges),
             edge_ids=to_heterogeneous_edge(torch.arange(edges.shape[1])),
             graph_mode="CPU",
@@ -598,7 +566,6 @@
                     [10, 10, 11],
                 ]
             ),
->>>>>>> 57687a67
         }
         ds = Dataset(edge_dir="in")
         ds.init_graph(
@@ -608,22 +575,6 @@
         )
         # TODO(kmonte): Update to use a splitter once we've migrated splitter API.
         node_ids = torch.tensor([10])
-<<<<<<< HEAD
-        actual = setup_labeled_input_from_dataset(
-            dataset=ds, node_ids=node_ids, supervision_edge_types=a_to_b
-        )
-
-        expected = torch.tensor([[10, 10, 11]])
-
-        assert_close(actual, expected, rtol=0, atol=0)
-
-    def test_setup_labeled_input_from_edges_heterogeneous_positive_and_negative(self):
-        a_to_b = EdgeType(_NODE_A, _TO, _NODE_B)
-        a_to_c = EdgeType(_NODE_A, _TO, _NODE_C)
-        edges = {
-            a_to_b: torch.tensor([[10, 10, 11, 11, 12], [10, 11, 12, 13, 10]]),
-            a_to_c: torch.tensor([[10, 11, 12], [20, 30, 40]]),
-=======
         positive, negative = get_labels_for_anchor_nodes(
             dataset=ds, node_ids=node_ids, supervision_edge_types=a_to_b
         )
@@ -647,7 +598,6 @@
                     [20, 30, 40, 50],
                 ]
             ),
->>>>>>> 57687a67
         }
         ds = Dataset()
         ds.init_graph(
@@ -657,21 +607,6 @@
         )
 
         # TODO(kmonte): Update to use a splitter once we've migrated splitter API.
-<<<<<<< HEAD
-        node_ids = torch.tensor([10])
-        actual, label_info = setup_labeled_input_from_dataset(
-            dataset=ds,
-            node_ids=node_ids,
-            supervision_edge_types=(a_to_b, a_to_c),
-            return_label_info=True,
-        )
-
-        expected = torch.tensor([[10, 10, 11, 20]])
-        assert_close(actual, expected, rtol=0, atol=0)
-        assert isinstance(label_info, LabelInfo)
-        self.assertEqual(label_info.num_positive_labels, 2)
-        self.assertEqual(label_info.num_negative_labels, 1)
-=======
         node_ids = torch.tensor([10, 11])
         positive, negative = get_labels_for_anchor_nodes(
             dataset=ds,
@@ -683,7 +618,6 @@
         expected_negative = torch.tensor([[20, -1], [30, 50]])
         assert_close(positive, expected_positive, rtol=0, atol=0)
         assert_close(negative, expected_negative, rtol=0, atol=0)
->>>>>>> 57687a67
 
     @parameterized.expand(
         [
@@ -693,10 +627,6 @@
                 topo=Topology(
                     edge_index=torch.tensor([[0, 0, 1], [1, 2, 2]]), layout="CSR"
                 ),
-<<<<<<< HEAD
-                expected_range=2,
-=======
->>>>>>> 57687a67
                 expected=torch.tensor([[1, 2], [2, -1]]),
             ),
             param(
@@ -705,11 +635,6 @@
                 # Note: the edge index needs to be reversed for CSC...
                 # Maybe this is a bug? Unclear how/if GLT uses this.
                 topo=Topology(
-<<<<<<< HEAD
-                    edge_index=torch.tensor([[1, 2, 0], [0, 1, 1]]), layout="CSC"
-                ),
-                expected_range=2,
-=======
                     edge_index=torch.tensor(
                         [
                             [1, 2, 0],
@@ -718,19 +643,12 @@
                     ),
                     layout="CSC",
                 ),
->>>>>>> 57687a67
                 expected=torch.tensor([[1, -1], [0, 2]]),
             ),
         ]
     )
-<<<<<<< HEAD
-    def test_get_padded_labels(self, _, node_ids, topo, expected_range, expected):
-        labels, max_range = _get_padded_labels(node_ids, topo)
-        self.assertEqual(max_range, expected_range)
-=======
     def test_get_padded_labels(self, _, node_ids, topo, expected):
         labels = _get_padded_labels(node_ids, topo)
->>>>>>> 57687a67
         assert_close(labels, expected, rtol=0, atol=0)
 
 
