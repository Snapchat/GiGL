--- conflicted
+++ resolved
@@ -7,13 +7,11 @@
 from parameterized import param, parameterized
 from torch.testing import assert_close
 
-<<<<<<< HEAD
 from gigl.common.data.load_torch_tensors import (
     SerializedGraphMetadata,
     SerializedTFRecordInfo,
 )
 from gigl.distributed import (
-    DistLinkPredictionDataset,
     DistPartitioner,
     DistRangePartitioner,
     DistributedContext,
@@ -28,10 +26,6 @@
     MockedDatasetArtifactMetadata,
     get_mocked_dataset_artifact_metadata,
 )
-=======
-from gigl.distributed import DistPartitioner, DistRangePartitioner
-from gigl.src.common.types.graph_data import EdgeType, NodeType
->>>>>>> e8af4022
 from gigl.src.mocking.mocking_assets.mocked_datasets_for_pipeline_tests import (
     HETEROGENEOUS_TOY_GRAPH_NODE_ANCHOR_MOCKED_DATASET_INFO,
     TOY_GRAPH_NODE_ANCHOR_MOCKED_DATASET_INFO,
