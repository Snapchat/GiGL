--- conflicted
+++ resolved
@@ -109,8 +109,7 @@
         self.assertIsInstance(dataset.node_ids, torch.Tensor)
 
     def test_build_and_split_dataset_homogeneous(self):
-<<<<<<< HEAD
-        master_port = glt.utils.get_free_port(self._master_ip_address)
+        port = gigl.distributed.utils.get_free_port()
         mocked_dataset_info = TOY_GRAPH_NODE_ANCHOR_MOCKED_DATASET_INFO
         print("mocked_dataset_info.node_feats", mocked_dataset_info.node_feats)
 
@@ -118,9 +117,6 @@
         val_nodes = torch.tensor([2000, 3000])
         test_nodes = torch.tensor([3000, 4000, 5000])
 
-=======
-        port = gigl.distributed.utils.get_free_port()
->>>>>>> 1500c5b7
         dataset = run_distributed_dataset(
             rank=0,
             world_size=1,
