import unittest
from collections import abc
from typing import Optional

import torch
import torch.multiprocessing as mp
from graphlearn_torch.distributed import shutdown_rpc
from parameterized import param, parameterized
from torch_geometric.data import Data, HeteroData

import gigl.distributed.utils
from gigl.distributed.dataset_factory import build_dataset
from gigl.distributed.dist_ablp_neighborloader import DistABLPLoader
from gigl.distributed.dist_context import DistributedContext
from gigl.distributed.dist_link_prediction_dataset import DistLinkPredictionDataset
from gigl.distributed.dist_partitioner import DistPartitioner
from gigl.distributed.dist_range_partitioner import DistRangePartitioner
from gigl.distributed.distributed_neighborloader import DistNeighborLoader
from gigl.distributed.utils.serialized_graph_metadata_translator import (
    convert_pb_to_serialized_graph_metadata,
)
from gigl.src.common.types.graph_data import EdgeType, NodeType, Relation
from gigl.src.common.types.pb_wrappers.gbml_config import GbmlConfigPbWrapper
from gigl.src.mocking.lib.versioning import get_mocked_dataset_artifact_metadata
from gigl.src.mocking.mocking_assets.mocked_datasets_for_pipeline_tests import (
    CORA_NODE_ANCHOR_MOCKED_DATASET_INFO,
    CORA_USER_DEFINED_NODE_ANCHOR_MOCKED_DATASET_INFO,
    DBLP_GRAPH_NODE_ANCHOR_MOCKED_DATASET_INFO,
    HETEROGENEOUS_TOY_GRAPH_NODE_ANCHOR_MOCKED_DATASET_INFO,
)
from gigl.types.graph import (
    DEFAULT_HOMOGENEOUS_EDGE_TYPE,
    GraphPartitionData,
    PartitionOutput,
    message_passing_to_negative_label,
    message_passing_to_positive_label,
    to_heterogeneous_node,
    to_homogeneous,
)
from gigl.utils.data_splitters import HashedNodeAnchorLinkSplitter
from gigl.utils.iterator import InfiniteIterator
from tests.test_assets.distributed.run_distributed_dataset import (
    run_distributed_dataset,
)
from tests.test_assets.distributed.utils import (
    assert_tensor_equality,
    get_process_group_init_method,
)

_POSITIVE_EDGE_TYPE = message_passing_to_positive_label(DEFAULT_HOMOGENEOUS_EDGE_TYPE)
_NEGATIVE_EDGE_TYPE = message_passing_to_negative_label(DEFAULT_HOMOGENEOUS_EDGE_TYPE)

# TODO(svij) - swap the DistNeighborLoader tests to not user context/local_process_rank/local_process_world_size.

# GLT requires subclasses of DistNeighborLoader to be run in a separate process. Otherwise, we may run into segmentation fault
# or other memory issues. Calling these functions in separate proceses also allows us to use shutdown_rpc() to ensure cleanup of
# ports, providing stronger guarantees of isolation between tests.


# We require each of these functions to accept local_rank as the first argument since we use mp.spawn with `nprocs=1`
def _run_distributed_neighbor_loader(
    _,
    dataset: DistLinkPredictionDataset,
    context: DistributedContext,
    expected_data_count: int,
):
    loader = DistNeighborLoader(
        dataset=dataset,
        num_neighbors=[2, 2],
        context=context,
        local_process_rank=0,
        local_process_world_size=1,
        pin_memory_device=torch.device("cpu"),
    )

    count = 0
    for datum in loader:
        assert isinstance(datum, Data)
        count += 1

    # Cora has 2708 nodes, make sure we go over all of them.
    # https://paperswithcode.com/dataset/cora
    assert count == expected_data_count

    shutdown_rpc()


def _run_distributed_neighbor_loader_labeled_homogeneous(
    _,
    dataset: DistLinkPredictionDataset,
    context: DistributedContext,
    expected_data_count: int,
):
    assert isinstance(dataset.node_ids, abc.Mapping)
    loader = DistNeighborLoader(
        dataset=dataset,
        input_nodes=dataset.node_ids,
        num_neighbors=[2, 2],
        context=context,
        local_process_rank=0,
        local_process_world_size=1,
        pin_memory_device=torch.device("cpu"),
    )

    count = 0
    for datum in loader:
        assert isinstance(datum, Data)
        count += 1

    assert (
        count == expected_data_count
    ), f"Expected {expected_data_count} batches, but got {count}."

    shutdown_rpc()


def _run_infinite_distributed_neighbor_loader(
    _,
    dataset: DistLinkPredictionDataset,
    context: DistributedContext,
    max_num_batches: int,
):
    loader = DistNeighborLoader(
        dataset=dataset,
        num_neighbors=[2, 2],
        context=context,
        local_process_rank=0,
        local_process_world_size=1,
        pin_memory_device=torch.device("cpu"),
    )

    infinite_loader: InfiniteIterator = InfiniteIterator(loader)

    count = 0
    for datum in infinite_loader:
        assert isinstance(datum, Data)
        count += 1
        if count == max_num_batches:
            break

    # Ensure we have looped through the dataloader for the max number of batches
    assert count == max_num_batches

    shutdown_rpc()


def _run_distributed_heterogeneous_neighbor_loader(
    _,
    dataset: DistLinkPredictionDataset,
    context: DistributedContext,
    expected_data_count: int,
):
    assert isinstance(dataset.node_ids, abc.Mapping)
    loader = DistNeighborLoader(
        dataset=dataset,
        input_nodes=(NodeType("author"), dataset.node_ids[NodeType("author")]),
        num_neighbors=[2, 2],
        context=context,
        local_process_rank=0,
        local_process_world_size=1,
        pin_memory_device=torch.device("cpu"),
    )

    count = 0
    for datum in loader:
        assert isinstance(datum, HeteroData)
        count += 1

    assert count == expected_data_count

    shutdown_rpc()


def _run_distributed_ablp_neighbor_loader(
    _,
    dataset: DistLinkPredictionDataset,
    context: DistributedContext,
    expected_node: torch.Tensor,
    expected_srcs: torch.Tensor,
    expected_dsts: torch.Tensor,
    expected_positive_labels: dict[int, torch.Tensor],
    expected_negative_labels: Optional[dict[int, torch.Tensor]],
):
    input_nodes = torch.tensor([10, 15])
    batch_size = 2

    torch.distributed.init_process_group(
        rank=0, world_size=1, init_method=get_process_group_init_method()
    )
    loader = DistABLPLoader(
        dataset=dataset,
        num_neighbors=[2, 2],
        input_nodes=input_nodes,
        batch_size=batch_size,
        pin_memory_device=torch.device("cpu"),
    )

    count = 0
    for datum in loader:
        assert isinstance(datum, Data)
        count += 1

    assert count == 1
    dsts, srcs, *_ = datum.coo()
    assert_tensor_equality(
        datum.node,
        expected_node,
        dim=0,
    )
    for local_anchor in datum.y_positive:
        global_id = datum.node[local_anchor].item()
        global_positive_nodes = datum.node[datum.y_positive[local_anchor]]
        expected_positive_label = expected_positive_labels[global_id]
        assert_tensor_equality(
            global_positive_nodes,
            expected_positive_label,
            dim=0,
        )
    if expected_negative_labels is not None:
        for local_anchor in datum.y_negative:
            global_id = datum.node[local_anchor].item()
            global_negative_nodes = datum.node[datum.y_negative[local_anchor]]
            expected_negative_label = expected_negative_labels[global_id]
            assert_tensor_equality(
                global_negative_nodes,
                expected_negative_label,
                dim=0,
            )
    else:
        assert not hasattr(datum, "y_negative")
    dsts, srcs, *_ = datum.coo()
    assert_tensor_equality(datum.node[srcs], expected_srcs)
    assert_tensor_equality(datum.node[dsts], expected_dsts)

    # Check that the batch and batch_size attributes of the class are correct
    assert_tensor_equality(datum.batch, input_nodes)
    assert datum.batch_size == batch_size

    # This call is not strictly required to pass tests, since each test here uses the `run_in_separate_process` decorator,
    # but rather is good practice to ensure that we cleanup the rpc after we finish dataloading
    shutdown_rpc()


def _run_cora_supervised(
    _,
    dataset: DistLinkPredictionDataset,
    context: DistributedContext,
    expected_data_count: int,
):
    torch.distributed.init_process_group(
        rank=0, world_size=1, init_method=get_process_group_init_method()
    )
    loader = DistABLPLoader(
        dataset=dataset,
        num_neighbors=[2, 2],
<<<<<<< HEAD
        input_nodes=dataset.train_node_ids,
        context=context,
        local_process_rank=0,
        local_process_world_size=1,
=======
        input_nodes=to_homogeneous(dataset.train_node_ids),
>>>>>>> 61880897
        pin_memory_device=torch.device("cpu"),
    )
    count = 0
    for datum in loader:
        assert isinstance(datum, Data)
        assert hasattr(datum, "y_positive")
        assert isinstance(datum.y_positive, dict)
        assert hasattr(datum, "y_negative")
        assert isinstance(datum.y_negative, dict)
        assert datum.y_positive.keys() == datum.y_negative.keys()
        count += 1
    assert count == expected_data_count

    shutdown_rpc()


def _run_multiple_neighbor_loader(
    _,
    dataset: DistLinkPredictionDataset,
    context: DistributedContext,
    expected_data_count: int,
):
    torch.distributed.init_process_group(
        rank=0, world_size=1, init_method=get_process_group_init_method()
    )
    loader_one = DistNeighborLoader(
        dataset=dataset,
        num_neighbors=[2, 2],
        pin_memory_device=torch.device("cpu"),
    )

    loader_two = DistNeighborLoader(
        dataset=dataset,
        num_neighbors=[2, 2],
        pin_memory_device=torch.device("cpu"),
    )

    count = 0
    for datum_one, datum_two in zip(loader_one, loader_two):
        count += 1

    # Cora has 2708 nodes, make sure we go over all of them.
    # https://paperswithcode.com/dataset/cora
    assert count == expected_data_count

    loader_three = DistNeighborLoader(
        dataset=dataset,
        num_neighbors=[2, 2],
        pin_memory_device=torch.device("cpu"),
    )

    count = 0
    for datum_three in loader_three:
        count += 1

    assert count == expected_data_count

    shutdown_rpc()


def _run_dblp_supervised(
    _,
    dataset: DistLinkPredictionDataset,
    context: DistributedContext,
    supervision_edge_types: list[EdgeType],
):
    assert (
        len(supervision_edge_types) == 1
    ), "TODO (mkolodner-sc): Support multiple supervision edge types in dataloading"
    supervision_edge_type = supervision_edge_types[0]
    anchor_node_type = supervision_edge_type.src_node_type
    supervision_node_type = supervision_edge_type.dst_node_type
    assert isinstance(dataset.train_node_ids, dict)
    assert isinstance(dataset.graph, dict)
    fanout = [2, 2]
    num_neighbors = {edge_type: fanout for edge_type in dataset.graph.keys()}
    loader = DistABLPLoader(
        dataset=dataset,
        num_neighbors=num_neighbors,
        input_nodes=(anchor_node_type, dataset.train_node_ids[anchor_node_type]),
        context=context,
        local_process_rank=0,
        local_process_world_size=1,
        supervision_edge_type=supervision_edge_type,
        pin_memory_device=torch.device("cpu"),
    )
    count = 0
    for datum in loader:
        assert isinstance(datum, HeteroData)
        assert hasattr(datum, "y_positive")
        assert isinstance(datum.y_positive, dict)
        assert not hasattr(datum, "y_negative")
        for local_anchor_node_id, local_positive_nodes in datum.y_positive.items():
            assert local_anchor_node_id < len(datum[anchor_node_type].batch)
            assert torch.all(
                local_positive_nodes < len(datum[supervision_node_type].node)
            )
        count += 1
    assert count == dataset.train_node_ids[anchor_node_type].size(0)

    shutdown_rpc()


def _run_toy_heterogeneous_ablp(
    _,
    dataset: DistLinkPredictionDataset,
    context: DistributedContext,
    supervision_edge_types: list[EdgeType],
):
    anchor_node_type = NodeType("user")
    supervision_node_type = NodeType("story")
    assert (
        len(supervision_edge_types) == 1
    ), "TODO (mkolodner-sc): Support multiple supervision edge types in dataloading"
    supervision_edge_type = supervision_edge_types[0]
    assert isinstance(dataset.train_node_ids, dict)
    assert isinstance(dataset.graph, dict)
    fanout = [2, 2]
    labeled_edge_type = EdgeType(
        supervision_node_type, Relation("to_gigl_positive"), anchor_node_type
    )
    num_neighbors = {edge_type: fanout for edge_type in dataset.graph.keys()}
    all_positive_supervision_nodes, all_anchor_nodes, _, _ = dataset.graph[
        labeled_edge_type
    ].topo.to_coo()
    loader = DistABLPLoader(
        dataset=dataset,
        num_neighbors=num_neighbors,
        input_nodes=(anchor_node_type, dataset.train_node_ids[anchor_node_type]),
        context=context,
        local_process_rank=0,
        local_process_world_size=1,
        supervision_edge_type=supervision_edge_type,
        # We set the batch size to the number of "user" nodes in the heterogeneous toy graph to guarantee that the dataloader completes an epoch in 1 batch
        batch_size=15,
        pin_memory_device=torch.device("cpu"),
    )
    count = 0
    for datum in loader:
        count += 1
    assert count == 1
    assert isinstance(datum, HeteroData)
    assert hasattr(datum, "y_positive")
    assert isinstance(datum.y_positive, dict)

    # Ensure that the node ids we should be fanout from are all found in the batch
    assert_tensor_equality(
        dataset.train_node_ids[anchor_node_type], datum[anchor_node_type].batch
    )
    assert (
        dataset.train_node_ids[anchor_node_type].size(0)
        == datum[anchor_node_type].batch_size
    )

    global_anchor_nodes = []
    for local_anchor_node, local_positive_supervision_nodes in datum.y_positive.items():
        global_anchor_node = datum[anchor_node_type].node[local_anchor_node]
        global_positive_supervision_nodes = datum[supervision_node_type].node[
            local_positive_supervision_nodes
        ]
        global_anchor_nodes.append(global_anchor_node)

        # Check that the current anchor node from y_positive is found in the expected anchor tensor
        assert global_anchor_node.item() in all_anchor_nodes
        # Check that all positive supervision nodes from y_positive are found in the expected positive supervision tensor
        assert torch.isin(
            global_positive_supervision_nodes, all_positive_supervision_nodes
        ).all()
        # Check that we have also fanned out around the supervision node type
        assert datum.num_sampled_nodes[supervision_node_type][0] > 0

    # Check that the current anchor node from y_positive is found in the batch
    assert_tensor_equality(
        torch.tensor(global_anchor_nodes), datum[anchor_node_type].batch, dim=0
    )

    shutdown_rpc()


class DistributedNeighborLoaderTest(unittest.TestCase):
    def setUp(self):
        self._master_ip_address = "localhost"
        self._world_size = 1
        self._num_rpc_threads = 4

        self._context = DistributedContext(
            main_worker_ip_address=self._master_ip_address,
            global_rank=0,
            global_world_size=self._world_size,
        )

    def tearDown(self):
        if torch.distributed.is_initialized():
            print("Destroying process group")
            # Ensure the process group is destroyed after each test
            # to avoid interference with subsequent tests
            torch.distributed.destroy_process_group()
        super().tearDown()

    def test_distributed_neighbor_loader(self):
        expected_data_count = 2708
        port = gigl.distributed.utils.get_free_port()

        dataset = run_distributed_dataset(
            rank=0,
            world_size=self._world_size,
            mocked_dataset_info=CORA_NODE_ANCHOR_MOCKED_DATASET_INFO,
            should_load_tensors_in_parallel=True,
            _port=port,
        )

        mp.spawn(
            fn=_run_distributed_neighbor_loader,
            args=(dataset, self._context, expected_data_count),
        )

    def test_infinite_distributed_neighbor_loader(self):
        port = gigl.distributed.utils.get_free_port()
        dataset = run_distributed_dataset(
            rank=0,
            world_size=self._world_size,
            mocked_dataset_info=CORA_NODE_ANCHOR_MOCKED_DATASET_INFO,
            should_load_tensors_in_parallel=True,
            _port=port,
        )

        assert isinstance(dataset.node_ids, torch.Tensor)

        num_nodes = dataset.node_ids.size(0)

        # Let's ensure we can iterate across the dataset twice with the infinite iterator
        max_num_batches = num_nodes * 2

        mp.spawn(
            fn=_run_infinite_distributed_neighbor_loader,
            args=(dataset, self._context, max_num_batches),
        )

    # TODO: (svij) - Figure out why this test is failing on Google Cloud Build
    @unittest.skip("Failing on Google Cloud Build - skiping for now")
    def test_distributed_neighbor_loader_heterogeneous(self):
        expected_data_count = 4057

        dataset = run_distributed_dataset(
            rank=0,
            world_size=self._world_size,
            mocked_dataset_info=DBLP_GRAPH_NODE_ANCHOR_MOCKED_DATASET_INFO,
            should_load_tensors_in_parallel=True,
        )

        mp.spawn(
            fn=_run_distributed_heterogeneous_neighbor_loader,
            args=(dataset, self._context, expected_data_count),
        )

    @parameterized.expand(
        [
            param(
                "Positive and Negative edges",
                labeled_edges={
                    _POSITIVE_EDGE_TYPE: torch.tensor([[10, 15], [15, 16]]),
                    _NEGATIVE_EDGE_TYPE: torch.tensor(
                        [[10, 10, 11, 15], [13, 16, 14, 17]]
                    ),
                },
                expected_node=torch.tensor([10, 11, 12, 13, 14, 15, 16, 17]),
                expected_srcs=torch.tensor([10, 10, 15, 15, 16, 16, 11, 11]),
                expected_dsts=torch.tensor([11, 12, 13, 14, 12, 14, 13, 17]),
                expected_positive_labels={
                    10: torch.tensor([15]),
                    15: torch.tensor([16]),
                },
                expected_negative_labels={
                    10: torch.tensor([13, 16]),
                    15: torch.tensor([17]),
                },
            ),
            param(
                "Positive edges",
                labeled_edges={_POSITIVE_EDGE_TYPE: torch.tensor([[10, 15], [15, 16]])},
                expected_node=torch.tensor([10, 11, 12, 13, 14, 15, 16, 17]),
                expected_srcs=torch.tensor([10, 10, 15, 15, 16, 16, 11, 11]),
                expected_dsts=torch.tensor([11, 12, 13, 14, 12, 14, 13, 17]),
                expected_positive_labels={
                    10: torch.tensor([15]),
                    15: torch.tensor([16]),
                },
                expected_negative_labels=None,
            ),
        ]
    )
    def test_ablp_dataloader(
        self,
        _,
        labeled_edges,
        expected_node,
        expected_srcs,
        expected_dsts,
        expected_positive_labels,
        expected_negative_labels,
    ):
        # Graph looks like https://is.gd/w2oEVp:
        # Message passing
        # 10 -> {11, 12}
        # 11 -> {13, 17}
        # 15 -> {13, 14}
        # 16 -> {12, 14}
        # Positive labels
        # 10 -> 15
        # 15 -> 16
        # Negative labels
        # 10 -> {13, 16}
        # 11 -> 14

        edge_index = {
            DEFAULT_HOMOGENEOUS_EDGE_TYPE: torch.tensor(
                [
                    [10, 10, 11, 11, 15, 15, 16, 16],
                    [11, 12, 13, 17, 13, 14, 12, 14],
                ]
            ),
        }
        edge_index.update(labeled_edges)

        partition_output = PartitionOutput(
            node_partition_book=to_heterogeneous_node(torch.zeros(18)),
            edge_partition_book={
                e_type: torch.zeros(int(e_idx.max().item() + 1))
                for e_type, e_idx in edge_index.items()
            },
            partitioned_edge_index={
                etype: GraphPartitionData(
                    edge_index=idx, edge_ids=torch.arange(idx.size(1))
                )
                for etype, idx in edge_index.items()
            },
            partitioned_edge_features=None,
            partitioned_node_features=None,
            partitioned_negative_labels=None,
            partitioned_positive_labels=None,
        )
        dataset = DistLinkPredictionDataset(rank=0, world_size=1, edge_dir="out")
        dataset.build(partition_output=partition_output)

        mp.spawn(
            fn=_run_distributed_ablp_neighbor_loader,
            args=(
                dataset,
                self._context,
                expected_node,
                expected_srcs,
                expected_dsts,
                expected_positive_labels,
                expected_negative_labels,
            ),
        )

    def test_cora_supervised(self):
        cora_supervised_info = get_mocked_dataset_artifact_metadata()[
            CORA_USER_DEFINED_NODE_ANCHOR_MOCKED_DATASET_INFO.name
        ]

        gbml_config_pb_wrapper = (
            GbmlConfigPbWrapper.get_gbml_config_pb_wrapper_from_uri(
                gbml_config_uri=cora_supervised_info.frozen_gbml_config_uri
            )
        )

        serialized_graph_metadata = convert_pb_to_serialized_graph_metadata(
            preprocessed_metadata_pb_wrapper=gbml_config_pb_wrapper.preprocessed_metadata_pb_wrapper,
            graph_metadata_pb_wrapper=gbml_config_pb_wrapper.graph_metadata_pb_wrapper,
            tfrecord_uri_pattern=".*.tfrecord(.gz)?$",
        )

        splitter = HashedNodeAnchorLinkSplitter(
            sampling_direction="in", should_convert_labels_to_edges=True
        )

        dataset = build_dataset(
            serialized_graph_metadata=serialized_graph_metadata,
            distributed_context=self._context,
            sample_edge_direction="in",
            splitter=splitter,
        )

        assert dataset.train_node_ids is not None, "Train node ids must exist."

        mp.spawn(
            fn=_run_cora_supervised,
            args=(
                dataset,
                self._context,
                to_homogeneous(
                    dataset.train_node_ids
                ).numel(),  # Use to_homogeneous to make MyPy happy since dataset.train_node_ids is a dict.
            ),
        )

    def test_random_loading_labeled_homogeneous(self):
        cora_supervised_info = get_mocked_dataset_artifact_metadata()[
            CORA_USER_DEFINED_NODE_ANCHOR_MOCKED_DATASET_INFO.name
        ]

        gbml_config_pb_wrapper = (
            GbmlConfigPbWrapper.get_gbml_config_pb_wrapper_from_uri(
                gbml_config_uri=cora_supervised_info.frozen_gbml_config_uri
            )
        )

        serialized_graph_metadata = convert_pb_to_serialized_graph_metadata(
            preprocessed_metadata_pb_wrapper=gbml_config_pb_wrapper.preprocessed_metadata_pb_wrapper,
            graph_metadata_pb_wrapper=gbml_config_pb_wrapper.graph_metadata_pb_wrapper,
            tfrecord_uri_pattern=".*.tfrecord(.gz)?$",
        )

        splitter = HashedNodeAnchorLinkSplitter(
            sampling_direction="in", should_convert_labels_to_edges=True
        )

        dataset = build_dataset(
            serialized_graph_metadata=serialized_graph_metadata,
            distributed_context=self._context,
            sample_edge_direction="in",
            splitter=splitter,
        )
        assert isinstance(dataset.node_ids, abc.Mapping)
        mp.spawn(
            fn=_run_distributed_neighbor_loader_labeled_homogeneous,
            args=(dataset, self._context, to_homogeneous(dataset.node_ids).size(0)),
        )

    def test_multiple_neighbor_loader(self):
        port = gigl.distributed.utils.get_free_port()
        expected_data_count = 2708

        dataset = run_distributed_dataset(
            rank=0,
            world_size=self._world_size,
            mocked_dataset_info=CORA_NODE_ANCHOR_MOCKED_DATASET_INFO,
            should_load_tensors_in_parallel=True,
            _port=port,
        )

        mp.spawn(
            fn=_run_multiple_neighbor_loader,
            args=(dataset, self._context, expected_data_count),
        )

    # TODO: (mkolodner-sc) - Figure out why this test is failing on Google Cloud Build
    @unittest.skip("Failing on Google Cloud Build - skiping for now")
    def test_dblp_supervised(self):
        dblp_supervised_info = get_mocked_dataset_artifact_metadata()[
            DBLP_GRAPH_NODE_ANCHOR_MOCKED_DATASET_INFO.name
        ]

        gbml_config_pb_wrapper = (
            GbmlConfigPbWrapper.get_gbml_config_pb_wrapper_from_uri(
                gbml_config_uri=dblp_supervised_info.frozen_gbml_config_uri
            )
        )

        serialized_graph_metadata = convert_pb_to_serialized_graph_metadata(
            preprocessed_metadata_pb_wrapper=gbml_config_pb_wrapper.preprocessed_metadata_pb_wrapper,
            graph_metadata_pb_wrapper=gbml_config_pb_wrapper.graph_metadata_pb_wrapper,
            tfrecord_uri_pattern=".*.tfrecord(.gz)?$",
        )

        supervision_edge_types = (
            gbml_config_pb_wrapper.task_metadata_pb_wrapper.get_supervision_edge_types()
        )

        splitter = HashedNodeAnchorLinkSplitter(
            sampling_direction="in",
            supervision_edge_types=supervision_edge_types,
            should_convert_labels_to_edges=True,
        )

        dataset = build_dataset(
            serialized_graph_metadata=serialized_graph_metadata,
            distributed_context=self._context,
            sample_edge_direction="in",
            _ssl_positive_label_percentage=0.1,
            splitter=splitter,
        )

        mp.spawn(
            fn=_run_dblp_supervised,
            args=(dataset, self._context, supervision_edge_types),
        )

    @parameterized.expand(
        [
            param("Tensor-based partitioning", partitioner_class=DistPartitioner),
            param("Range-based partitioning", partitioner_class=DistRangePartitioner),
        ]
    )
    def test_toy_heterogeneous_ablp(self, _, partitioner_class: type[DistPartitioner]):
        toy_heterogeneous_supervised_info = get_mocked_dataset_artifact_metadata()[
            HETEROGENEOUS_TOY_GRAPH_NODE_ANCHOR_MOCKED_DATASET_INFO.name
        ]

        gbml_config_pb_wrapper = (
            GbmlConfigPbWrapper.get_gbml_config_pb_wrapper_from_uri(
                gbml_config_uri=toy_heterogeneous_supervised_info.frozen_gbml_config_uri
            )
        )

        serialized_graph_metadata = convert_pb_to_serialized_graph_metadata(
            preprocessed_metadata_pb_wrapper=gbml_config_pb_wrapper.preprocessed_metadata_pb_wrapper,
            graph_metadata_pb_wrapper=gbml_config_pb_wrapper.graph_metadata_pb_wrapper,
            tfrecord_uri_pattern=".*.tfrecord(.gz)?$",
        )

        supervision_edge_types = (
            gbml_config_pb_wrapper.task_metadata_pb_wrapper.get_supervision_edge_types()
        )

        splitter = HashedNodeAnchorLinkSplitter(
            sampling_direction="in",
            supervision_edge_types=supervision_edge_types,
            should_convert_labels_to_edges=True,
        )

        dataset = build_dataset(
            serialized_graph_metadata=serialized_graph_metadata,
            distributed_context=self._context,
            sample_edge_direction="in",
            _ssl_positive_label_percentage=0.1,
            splitter=splitter,
            partitioner_class=partitioner_class,
        )

        mp.spawn(
            fn=_run_toy_heterogeneous_ablp,
            args=(dataset, self._context, supervision_edge_types),
        )


if __name__ == "__main__":
    unittest.main()<|MERGE_RESOLUTION|>--- conflicted
+++ resolved
@@ -253,14 +253,7 @@
     loader = DistABLPLoader(
         dataset=dataset,
         num_neighbors=[2, 2],
-<<<<<<< HEAD
         input_nodes=dataset.train_node_ids,
-        context=context,
-        local_process_rank=0,
-        local_process_world_size=1,
-=======
-        input_nodes=to_homogeneous(dataset.train_node_ids),
->>>>>>> 61880897
         pin_memory_device=torch.device("cpu"),
     )
     count = 0
