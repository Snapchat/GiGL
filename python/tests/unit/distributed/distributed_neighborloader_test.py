--- conflicted
+++ resolved
@@ -4,11 +4,7 @@
 
 import graphlearn_torch as glt
 import torch
-<<<<<<< HEAD
-import torch.distributed.rpc
-=======
 import torch.multiprocessing as mp
->>>>>>> ed109038
 from graphlearn_torch.distributed import shutdown_rpc
 from parameterized import param, parameterized
 from torch.multiprocessing import Manager
@@ -41,7 +37,6 @@
     to_heterogeneous_node,
     to_homogeneous,
 )
-from tests.test_assets.decorator import run_in_separate_process
 from tests.test_assets.distributed.run_distributed_dataset import (
     run_distributed_dataset,
 )
@@ -195,6 +190,63 @@
     shutdown_rpc()
 
 
+def _run_multiple_neighbor_loader(
+    _,
+    dataset: DistLinkPredictionDataset,
+    context: DistributedContext,
+    expected_data_count: int,
+):
+    # TODO (mkolodner-sc): Infer ports automatically, rather than hard-coding these
+    loader_one = DistNeighborLoader(
+        dataset=dataset,
+        num_neighbors=[2, 2],
+        context=context,
+        local_process_rank=0,
+        local_process_world_size=1,
+        pin_memory_device=torch.device("cpu"),
+        _main_inference_port=10000,
+        _main_sampling_port=20000,
+    )
+
+    loader_two = DistNeighborLoader(
+        dataset=dataset,
+        num_neighbors=[2, 2],
+        context=context,
+        local_process_rank=0,
+        local_process_world_size=1,
+        pin_memory_device=torch.device("cpu"),
+        _main_inference_port=30000,
+        _main_sampling_port=40000,
+    )
+
+    count = 0
+    for datum_one, datum_two in zip(loader_one, loader_two):
+        count += 1
+
+    # Cora has 2708 nodes, make sure we go over all of them.
+    # https://paperswithcode.com/dataset/cora
+    assert count == expected_data_count
+
+    loader_three = DistNeighborLoader(
+        dataset=dataset,
+        num_neighbors=[2, 2],
+        context=context,
+        local_process_rank=0,
+        local_process_world_size=1,
+        pin_memory_device=torch.device("cpu"),
+        _main_inference_port=50000,
+        _main_sampling_port=60000,
+    )
+
+    count = 0
+    for datum_three in loader_three:
+        count += 1
+
+    assert count == expected_data_count
+
+    shutdown_rpc()
+
+
 class DistributedNeighborLoaderTest(unittest.TestCase):
     def setUp(self):
         self._master_ip_address = "localhost"
@@ -207,7 +259,6 @@
             global_world_size=self._world_size,
         )
 
-    @run_in_separate_process
     def test_distributed_neighbor_loader(self):
         master_port = glt.utils.get_free_port(self._master_ip_address)
         expected_data_count = 2708
@@ -229,88 +280,6 @@
             args=(dataset, self._context, expected_data_count),
         )
 
-<<<<<<< HEAD
-        count = 0
-        for datum in loader:
-            self.assertIsInstance(datum, Data)
-            count += 1
-
-        # Cora has 2708 nodes, make sure we go over all of them.
-        # https://paperswithcode.com/dataset/cora
-        self.assertEqual(count, 2708)
-
-        # This call is not strictly required to pass tests, since each test here uses the `run_in_separate_process` decorator,
-        # but rather is good practice to ensure that we cleanup the rpc after we finish dataloading
-        shutdown_rpc()
-
-    @run_in_separate_process
-    def test_multiple_neighbor_loader(self):
-        master_port = glt.utils.get_free_port(self._master_ip_address)
-        manager = Manager()
-        output_dict: MutableMapping[int, DistLinkPredictionDataset] = manager.dict()
-
-        dataset = run_distributed_dataset(
-            rank=0,
-            world_size=self._world_size,
-            mocked_dataset_info=CORA_NODE_ANCHOR_MOCKED_DATASET_INFO,
-            output_dict=output_dict,
-            should_load_tensors_in_parallel=True,
-            master_ip_address=self._master_ip_address,
-            master_port=master_port,
-        )
-
-        # TODO (mkolodner-sc): Infer ports automatically, rather than hard-coding these
-        loader_one = DistNeighborLoader(
-            dataset=dataset,
-            num_neighbors=[2, 2],
-            context=self._context,
-            local_process_rank=0,
-            local_process_world_size=1,
-            pin_memory_device=torch.device("cpu"),
-            _main_inference_port=10000,
-            _main_sampling_port=20000,
-        )
-
-        loader_two = DistNeighborLoader(
-            dataset=dataset,
-            num_neighbors=[2, 2],
-            context=self._context,
-            local_process_rank=0,
-            local_process_world_size=1,
-            pin_memory_device=torch.device("cpu"),
-            _main_inference_port=30000,
-            _main_sampling_port=40000,
-        )
-
-        count = 0
-        for datum_one, datum_two in zip(loader_one, loader_two):
-            count += 1
-
-        # Cora has 2708 nodes, make sure we go over all of them.
-        # https://paperswithcode.com/dataset/cora
-        self.assertEqual(count, 2708)
-
-        loader_three = DistNeighborLoader(
-            dataset=dataset,
-            num_neighbors=[2, 2],
-            context=self._context,
-            local_process_rank=0,
-            local_process_world_size=1,
-            pin_memory_device=torch.device("cpu"),
-            _main_inference_port=50000,
-            _main_sampling_port=60000,
-        )
-
-        count = 0
-        for datum_three in loader_three:
-            count += 1
-
-        self.assertEqual(count, 2708)
-
-        shutdown_rpc()
-
-=======
->>>>>>> ed109038
     # TODO: (svij) - Figure out why this test is failing on Google Cloud Build
     @unittest.skip("Failing on Google Cloud Build - skiping for now")
     def test_distributed_neighbor_loader_heterogeneous(self):
@@ -334,20 +303,6 @@
             args=(dataset, self._context, expected_data_count),
         )
 
-<<<<<<< HEAD
-        count = 0
-        for datum in loader:
-            self.assertIsInstance(datum, HeteroData)
-            count += 1
-
-        self.assertEqual(count, 4057)
-
-        # This call is not strictly required to pass tests, since each test here uses the `run_in_separate_process` decorator,
-        # but rather is good practice to ensure that we cleanup the rpc after we finish dataloading
-        shutdown_rpc()
-
-=======
->>>>>>> ed109038
     @parameterized.expand(
         [
             param(
@@ -384,10 +339,6 @@
             ),
         ]
     )
-<<<<<<< HEAD
-    @run_in_separate_process
-=======
->>>>>>> ed109038
     def test_ablp_dataloader(
         self,
         _,
@@ -454,45 +405,6 @@
             ),
         )
 
-<<<<<<< HEAD
-        count = 0
-        for datum in loader:
-            self.assertIsInstance(datum, Data)
-            count += 1
-
-        self.assertEqual(count, 1)
-        dsts, srcs, *_ = datum.coo()
-        assert_tensor_equality(
-            datum.node,
-            expected_node,
-            dim=0,
-        )
-        self.assertEqual(datum.y_positive.keys(), expected_positive_labels.keys())
-        for anchor in expected_positive_labels.keys():
-            assert_tensor_equality(
-                datum.y_positive[anchor],
-                expected_positive_labels[anchor],
-            )
-        if expected_negative_labels is not None:
-            self.assertEqual(datum.y_negative.keys(), expected_negative_labels.keys())
-            for anchor in expected_negative_labels.keys():
-                assert_tensor_equality(
-                    datum.y_negative[anchor],
-                    expected_negative_labels[anchor],
-                )
-        else:
-            self.assertFalse(hasattr(datum, "y_negative"))
-        dsts, srcs, *_ = datum.coo()
-        assert_tensor_equality(datum.node[srcs], expected_srcs)
-        assert_tensor_equality(datum.node[dsts], expected_dsts)
-
-        # This call is not strictly required to pass tests, since each test here uses the `run_in_separate_process` decorator,
-        # but rather is good practice to ensure that we cleanup the rpc after we finish dataloading
-        shutdown_rpc()
-
-    @run_in_separate_process
-=======
->>>>>>> ed109038
     def test_cora_supervised(self):
         cora_supervised_info = get_mocked_dataset_artifact_metadata()[
             CORA_USER_DEFINED_NODE_ANCHOR_MOCKED_DATASET_INFO.name
@@ -522,9 +434,26 @@
             fn=_run_cora_supervised, args=(dataset, self._context, expected_data_count)
         )
 
-        # This call is not strictly required to pass tests, since each test here uses the `run_in_separate_process` decorator,
-        # but rather is good practice to ensure that we cleanup the rpc after we finish dataloading
-        shutdown_rpc()
+    def test_multiple_neighbor_loader(self):
+        master_port = glt.utils.get_free_port(self._master_ip_address)
+        expected_data_count = 2708
+        manager = Manager()
+        output_dict: MutableMapping[int, DistLinkPredictionDataset] = manager.dict()
+
+        dataset = run_distributed_dataset(
+            rank=0,
+            world_size=self._world_size,
+            mocked_dataset_info=CORA_NODE_ANCHOR_MOCKED_DATASET_INFO,
+            output_dict=output_dict,
+            should_load_tensors_in_parallel=True,
+            master_ip_address=self._master_ip_address,
+            master_port=master_port,
+        )
+
+        mp.spawn(
+            fn=_run_multiple_neighbor_loader,
+            args=(dataset, self._context, expected_data_count),
+        )
 
 
 if __name__ == "__main__":
