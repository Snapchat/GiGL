import unittest
from collections import abc
from typing import MutableMapping, Optional

import graphlearn_torch as glt
import torch
import torch.multiprocessing as mp
from graphlearn_torch.distributed import shutdown_rpc
from parameterized import param, parameterized
from torch.multiprocessing import Manager
from torch_geometric.data import Data, HeteroData

from gigl.distributed.dataset_factory import build_dataset
from gigl.distributed.dist_ablp_neighborloader import DistABLPLoader
from gigl.distributed.dist_context import DistributedContext
from gigl.distributed.dist_link_prediction_dataset import DistLinkPredictionDataset
from gigl.distributed.distributed_neighborloader import DistNeighborLoader
from gigl.distributed.utils.serialized_graph_metadata_translator import (
    convert_pb_to_serialized_graph_metadata,
)
from gigl.src.common.types.graph_data import EdgeType, NodeType, Relation
from gigl.src.common.types.pb_wrappers.gbml_config import GbmlConfigPbWrapper
from gigl.src.mocking.lib.versioning import get_mocked_dataset_artifact_metadata
from gigl.src.mocking.mocking_assets.mocked_datasets_for_pipeline_tests import (
    CORA_NODE_ANCHOR_MOCKED_DATASET_INFO,
    CORA_USER_DEFINED_NODE_ANCHOR_MOCKED_DATASET_INFO,
    DBLP_GRAPH_NODE_ANCHOR_MOCKED_DATASET_INFO,
    HETEROGENEOUS_TOY_GRAPH_NODE_ANCHOR_MOCKED_DATASET_INFO,
)
from gigl.types.graph import (
    DEFAULT_HOMOGENEOUS_EDGE_TYPE,
    GraphPartitionData,
    PartitionOutput,
    message_passing_to_negative_label,
    message_passing_to_positive_label,
    to_heterogeneous_node,
    to_homogeneous,
)
from gigl.utils.data_splitters import HashedNodeAnchorLinkSplitter
from tests.test_assets.distributed.run_distributed_dataset import (
    run_distributed_dataset,
)
from tests.test_assets.distributed.utils import assert_tensor_equality

_POSITIVE_EDGE_TYPE = message_passing_to_positive_label(DEFAULT_HOMOGENEOUS_EDGE_TYPE)
_NEGATIVE_EDGE_TYPE = message_passing_to_negative_label(DEFAULT_HOMOGENEOUS_EDGE_TYPE)


# GLT requires subclasses of DistNeighborLoader to be run in a separate process. Otherwise, we may run into segmentation fault
# or other memory issues. Calling these functions in separate proceses also allows us to use shutdown_rpc() to ensure cleanup of
# ports, providing stronger guarantees of isolation between tests.


# We require each of these functions to accept local_rank as the first argument since we use mp.spawn with `nprocs=1`
def _run_distributed_neighbor_loader(
    _,
    dataset: DistLinkPredictionDataset,
    context: DistributedContext,
    expected_data_count: int,
):
    loader = DistNeighborLoader(
        dataset=dataset,
        num_neighbors=[2, 2],
        context=context,
        local_process_rank=0,
        local_process_world_size=1,
        pin_memory_device=torch.device("cpu"),
    )

    count = 0
    for datum in loader:
        assert isinstance(datum, Data)
        count += 1

    # Cora has 2708 nodes, make sure we go over all of them.
    # https://paperswithcode.com/dataset/cora
    assert count == expected_data_count

    shutdown_rpc()


def _run_distributed_heterogeneous_neighbor_loader(
    _,
    dataset: DistLinkPredictionDataset,
    context: DistributedContext,
    expected_data_count: int,
):
    assert isinstance(dataset.node_ids, abc.Mapping)
    loader = DistNeighborLoader(
        dataset=dataset,
        input_nodes=(NodeType("author"), dataset.node_ids[NodeType("author")]),
        num_neighbors=[2, 2],
        context=context,
        local_process_rank=0,
        local_process_world_size=1,
        pin_memory_device=torch.device("cpu"),
    )

    count = 0
    for datum in loader:
        assert isinstance(datum, HeteroData)
        count += 1

    assert count == expected_data_count

    shutdown_rpc()


def _run_distributed_ablp_neighbor_loader(
    _,
    dataset: DistLinkPredictionDataset,
    context: DistributedContext,
    expected_node: torch.Tensor,
    expected_srcs: torch.Tensor,
    expected_dsts: torch.Tensor,
    expected_positive_labels: dict[int, torch.Tensor],
    expected_negative_labels: Optional[dict[int, torch.Tensor]],
):
    loader = DistABLPLoader(
        dataset=dataset,
        num_neighbors=[2, 2],
        input_nodes=torch.tensor([10, 15]),
        batch_size=2,
        context=context,
        local_process_rank=0,
        local_process_world_size=1,
    )

    count = 0
    for datum in loader:
        assert isinstance(datum, Data)
        count += 1

    assert count == 1
    dsts, srcs, *_ = datum.coo()
    assert_tensor_equality(
        datum.node,
        expected_node,
        dim=0,
    )
    for local_anchor in datum.y_positive:
        global_id = datum.node[local_anchor].item()
        global_positive_nodes = datum.node[datum.y_positive[local_anchor]]
        expected_positive_label = expected_positive_labels[global_id]
        assert_tensor_equality(
            global_positive_nodes,
            expected_positive_label,
            dim=0,
        )
    if expected_negative_labels is not None:
        for local_anchor in datum.y_negative:
            global_id = datum.node[local_anchor].item()
            global_negative_nodes = datum.node[datum.y_negative[local_anchor]]
            expected_negative_label = expected_negative_labels[global_id]
            assert_tensor_equality(
                global_negative_nodes,
                expected_negative_label,
                dim=0,
            )
    else:
        assert not hasattr(datum, "y_negative")
    dsts, srcs, *_ = datum.coo()
    assert_tensor_equality(datum.node[srcs], expected_srcs)
    assert_tensor_equality(datum.node[dsts], expected_dsts)

    # This call is not strictly required to pass tests, since each test here uses the `run_in_separate_process` decorator,
    # but rather is good practice to ensure that we cleanup the rpc after we finish dataloading
    shutdown_rpc()


def _run_cora_supervised(
    _,
    dataset: DistLinkPredictionDataset,
    context: DistributedContext,
    expected_data_count: int,
):
    loader = DistABLPLoader(
        dataset=dataset,
        num_neighbors=[2, 2],
        input_nodes=to_homogeneous(dataset.train_node_ids),
        context=context,
        local_process_rank=0,
        local_process_world_size=1,
    )
    count = 0
    for datum in loader:
        assert isinstance(datum, Data)
        assert hasattr(datum, "y_positive")
        assert isinstance(datum.y_positive, dict)
        assert hasattr(datum, "y_negative")
        assert isinstance(datum.y_negative, dict)
        assert datum.y_positive.keys() == datum.y_negative.keys()
        count += 1
    assert count == expected_data_count

    shutdown_rpc()


def _run_multiple_neighbor_loader(
    _,
    dataset: DistLinkPredictionDataset,
    context: DistributedContext,
    expected_data_count: int,
):
    # TODO (mkolodner-sc): Infer ports automatically, rather than hard-coding these
    loader_one = DistNeighborLoader(
        dataset=dataset,
        num_neighbors=[2, 2],
        context=context,
        local_process_rank=0,
        local_process_world_size=1,
        pin_memory_device=torch.device("cpu"),
        _main_inference_port=10000,
        _main_sampling_port=20000,
    )

    loader_two = DistNeighborLoader(
        dataset=dataset,
        num_neighbors=[2, 2],
        context=context,
        local_process_rank=0,
        local_process_world_size=1,
        pin_memory_device=torch.device("cpu"),
        _main_inference_port=30000,
        _main_sampling_port=40000,
    )

    count = 0
    for datum_one, datum_two in zip(loader_one, loader_two):
        count += 1

    # Cora has 2708 nodes, make sure we go over all of them.
    # https://paperswithcode.com/dataset/cora
    assert count == expected_data_count

    loader_three = DistNeighborLoader(
        dataset=dataset,
        num_neighbors=[2, 2],
        context=context,
        local_process_rank=0,
        local_process_world_size=1,
        pin_memory_device=torch.device("cpu"),
        _main_inference_port=50000,
        _main_sampling_port=60000,
    )

    count = 0
    for datum_three in loader_three:
        count += 1

    assert count == expected_data_count

    shutdown_rpc()


def _run_dblp_supervised(
    _,
    dataset: DistLinkPredictionDataset,
    context: DistributedContext,
    supervision_edge_types: list[EdgeType],
):
    assert (
        len(supervision_edge_types) == 1
    ), "TODO (mkolodner-sc): Support multiple supervision edge types in dataloading"
    supervision_edge_type = supervision_edge_types[0]
    anchor_node_type = supervision_edge_type.src_node_type
    supervision_node_type = supervision_edge_type.dst_node_type
    assert isinstance(dataset.train_node_ids, dict)
    assert isinstance(dataset.graph, dict)
    fanout = [2, 2]
    num_neighbors = {edge_type: fanout for edge_type in dataset.graph.keys()}
    loader = DistABLPLoader(
        dataset=dataset,
        num_neighbors=num_neighbors,
        input_nodes=(anchor_node_type, dataset.train_node_ids[anchor_node_type]),
        context=context,
        local_process_rank=0,
        local_process_world_size=1,
        supervision_edge_type=supervision_edge_type,
    )
    count = 0
    for datum in loader:
        assert isinstance(datum, HeteroData)
        assert hasattr(datum, "y_positive")
        assert isinstance(datum.y_positive, dict)
        assert not hasattr(datum, "y_negative")
        for local_anchor_node_id, local_positive_nodes in datum.y_positive.items():
            assert local_anchor_node_id < len(datum[anchor_node_type].batch)
            assert torch.all(
                local_positive_nodes < len(datum[supervision_node_type].node)
            )
        count += 1
    assert count == dataset.train_node_ids[anchor_node_type].size(0)

    shutdown_rpc()


def _run_toy_heterogeneous_ablp(
    _,
    dataset: DistLinkPredictionDataset,
    context: DistributedContext,
    supervision_edge_types: list[EdgeType],
):
    anchor_node_type = NodeType("user")
    supervision_node_type = NodeType("story")
    assert (
        len(supervision_edge_types) == 1
    ), "TODO (mkolodner-sc): Support multiple supervision edge types in dataloading"
    supervision_edge_type = supervision_edge_types[0]
    assert isinstance(dataset.train_node_ids, dict)
    assert isinstance(dataset.graph, dict)
    fanout = [2, 2]
    labeled_edge_type = EdgeType(
        supervision_node_type, Relation("to_gigl_positive"), anchor_node_type
    )
    num_neighbors = {edge_type: fanout for edge_type in dataset.graph.keys()}
    all_positive_supervision_nodes, all_anchor_nodes, _, _ = dataset.graph[
        labeled_edge_type
    ].topo.to_coo()
    loader = DistABLPLoader(
        dataset=dataset,
        num_neighbors=num_neighbors,
        input_nodes=(anchor_node_type, dataset.train_node_ids[anchor_node_type]),
        context=context,
        local_process_rank=0,
        local_process_world_size=1,
        supervision_edge_type=supervision_edge_type,
        # We set the batch size to the number of "user" nodes in the heterogeneous toy graph to guarantee that the dataloader completes an epoch in 1 batch
        batch_size=15,
    )
    count = 0
    for datum in loader:
        count += 1
    assert count == 1
    assert isinstance(datum, HeteroData)
    assert hasattr(datum, "y_positive")
    assert isinstance(datum.y_positive, dict)
    # Ensure that the node ids we should be fanout from are all found in the batch
    assert_tensor_equality(
        dataset.train_node_ids[anchor_node_type], datum[anchor_node_type].batch
    )
    global_anchor_nodes = []
    for local_anchor_node, local_positive_supervision_nodes in datum.y_positive.items():
        global_anchor_node = datum[anchor_node_type].node[local_anchor_node]
        global_positive_supervision_nodes = datum[supervision_node_type].node[
            local_positive_supervision_nodes
        ]
        global_anchor_nodes.append(global_anchor_node)

        # Check that the current anchor node from y_positive is found in the expected anchor tensor
        assert global_anchor_node.item() in all_anchor_nodes
        # Check that all positive supervision nodes from y_positive are found in the expected positive supervision tensor
        assert torch.isin(
            global_positive_supervision_nodes, all_positive_supervision_nodes
        ).all()
        # Check that we have also fanned out around the supervision node type
        assert datum.num_sampled_nodes[supervision_node_type][0] > 0

    # Check that the current anchor node from y_positive is found in the batch
    assert_tensor_equality(
        torch.tensor(global_anchor_nodes), datum[anchor_node_type].batch, dim=0
    )

    shutdown_rpc()


class DistributedNeighborLoaderTest(unittest.TestCase):
    def setUp(self):
        self._master_ip_address = "localhost"
        self._world_size = 1
        self._num_rpc_threads = 4

        self._context = DistributedContext(
            main_worker_ip_address=self._master_ip_address,
            global_rank=0,
            global_world_size=self._world_size,
        )

    def test_distributed_neighbor_loader(self):
        master_port = glt.utils.get_free_port(self._master_ip_address)
        expected_data_count = 2708
        manager = Manager()
        output_dict: MutableMapping[int, DistLinkPredictionDataset] = manager.dict()

        dataset = run_distributed_dataset(
            rank=0,
            world_size=self._world_size,
            mocked_dataset_info=CORA_NODE_ANCHOR_MOCKED_DATASET_INFO,
            output_dict=output_dict,
            should_load_tensors_in_parallel=True,
            master_ip_address=self._master_ip_address,
            master_port=master_port,
        )

        mp.spawn(
            fn=_run_distributed_neighbor_loader,
            args=(dataset, self._context, expected_data_count),
        )

    # TODO: (svij) - Figure out why this test is failing on Google Cloud Build
    @unittest.skip("Failing on Google Cloud Build - skiping for now")
    def test_distributed_neighbor_loader_heterogeneous(self):
        master_port = glt.utils.get_free_port(self._master_ip_address)
        expected_data_count = 4057
        manager = Manager()
        output_dict: MutableMapping[int, DistLinkPredictionDataset] = manager.dict()

        dataset = run_distributed_dataset(
            rank=0,
            world_size=self._world_size,
            mocked_dataset_info=DBLP_GRAPH_NODE_ANCHOR_MOCKED_DATASET_INFO,
            output_dict=output_dict,
            should_load_tensors_in_parallel=True,
            master_ip_address=self._master_ip_address,
            master_port=master_port,
        )

        mp.spawn(
            fn=_run_distributed_heterogeneous_neighbor_loader,
            args=(dataset, self._context, expected_data_count),
        )

    @parameterized.expand(
        [
            param(
                "Positive and Negative edges",
                labeled_edges={
                    _POSITIVE_EDGE_TYPE: torch.tensor([[10, 15], [15, 16]]),
                    _NEGATIVE_EDGE_TYPE: torch.tensor(
                        [[10, 10, 11, 15], [13, 16, 14, 17]]
                    ),
                },
                expected_node=torch.tensor([10, 11, 12, 13, 14, 15, 16, 17]),
                expected_srcs=torch.tensor([10, 10, 15, 15, 16, 16, 11, 11]),
                expected_dsts=torch.tensor([11, 12, 13, 14, 12, 14, 13, 17]),
                expected_positive_labels={
                    10: torch.tensor([15]),
                    15: torch.tensor([16]),
                },
                expected_negative_labels={
                    10: torch.tensor([13, 16]),
                    15: torch.tensor([17]),
                },
            ),
            param(
                "Positive edges",
                labeled_edges={_POSITIVE_EDGE_TYPE: torch.tensor([[10, 15], [15, 16]])},
                expected_node=torch.tensor([10, 11, 12, 13, 14, 15, 16, 17]),
                expected_srcs=torch.tensor([10, 10, 15, 15, 16, 16, 11, 11]),
                expected_dsts=torch.tensor([11, 12, 13, 14, 12, 14, 13, 17]),
                expected_positive_labels={
                    10: torch.tensor([15]),
                    15: torch.tensor([16]),
                },
                expected_negative_labels=None,
            ),
        ]
    )
    def test_ablp_dataloader(
        self,
        _,
        labeled_edges,
        expected_node,
        expected_srcs,
        expected_dsts,
        expected_positive_labels,
        expected_negative_labels,
    ):
        # Graph looks like https://is.gd/w2oEVp:
        # Message passing
        # 10 -> {11, 12}
        # 11 -> {13, 17}
        # 15 -> {13, 14}
        # 16 -> {12, 14}
        # Positive labels
        # 10 -> 15
        # 15 -> 16
        # Negative labels
        # 10 -> {13, 16}
        # 11 -> 14

        edge_index = {
            DEFAULT_HOMOGENEOUS_EDGE_TYPE: torch.tensor(
                [
                    [10, 10, 11, 11, 15, 15, 16, 16],
                    [11, 12, 13, 17, 13, 14, 12, 14],
                ]
            ),
        }
        edge_index.update(labeled_edges)

        partition_output = PartitionOutput(
            node_partition_book=to_heterogeneous_node(torch.zeros(18)),
            edge_partition_book={
                e_type: torch.zeros(int(e_idx.max().item() + 1))
                for e_type, e_idx in edge_index.items()
            },
            partitioned_edge_index={
                etype: GraphPartitionData(
                    edge_index=idx, edge_ids=torch.arange(idx.size(1))
                )
                for etype, idx in edge_index.items()
            },
            partitioned_edge_features=None,
            partitioned_node_features=None,
            partitioned_negative_labels=None,
            partitioned_positive_labels=None,
        )
        dataset = DistLinkPredictionDataset(rank=0, world_size=1, edge_dir="out")
        dataset.build(partition_output=partition_output)

        mp.spawn(
            fn=_run_distributed_ablp_neighbor_loader,
            args=(
                dataset,
                self._context,
                expected_node,
                expected_srcs,
                expected_dsts,
                expected_positive_labels,
                expected_negative_labels,
            ),
        )

    def test_cora_supervised(self):
        cora_supervised_info = get_mocked_dataset_artifact_metadata()[
            CORA_USER_DEFINED_NODE_ANCHOR_MOCKED_DATASET_INFO.name
        ]

        gbml_config_pb_wrapper = (
            GbmlConfigPbWrapper.get_gbml_config_pb_wrapper_from_uri(
                gbml_config_uri=cora_supervised_info.frozen_gbml_config_uri
            )
        )

        serialized_graph_metadata = convert_pb_to_serialized_graph_metadata(
            preprocessed_metadata_pb_wrapper=gbml_config_pb_wrapper.preprocessed_metadata_pb_wrapper,
            graph_metadata_pb_wrapper=gbml_config_pb_wrapper.graph_metadata_pb_wrapper,
            tfrecord_uri_pattern=".*.tfrecord(.gz)?$",
        )
        expected_data_count = 2168

        splitter = HashedNodeAnchorLinkSplitter(
            sampling_direction="in", should_convert_labels_to_edges=True
        )

        dataset = build_dataset(
            serialized_graph_metadata=serialized_graph_metadata,
            distributed_context=self._context,
            sample_edge_direction="in",
            splitter=splitter,
        )

        mp.spawn(
            fn=_run_cora_supervised, args=(dataset, self._context, expected_data_count)
        )

    def test_multiple_neighbor_loader(self):
        master_port = glt.utils.get_free_port(self._master_ip_address)
        expected_data_count = 2708
        manager = Manager()
        output_dict: MutableMapping[int, DistLinkPredictionDataset] = manager.dict()

        dataset = run_distributed_dataset(
            rank=0,
            world_size=self._world_size,
            mocked_dataset_info=CORA_NODE_ANCHOR_MOCKED_DATASET_INFO,
            output_dict=output_dict,
            should_load_tensors_in_parallel=True,
            master_ip_address=self._master_ip_address,
            master_port=master_port,
        )

        mp.spawn(
            fn=_run_multiple_neighbor_loader,
            args=(dataset, self._context, expected_data_count),
        )

<<<<<<< HEAD
    # TODO: (mkolodner-sc) - Re-enable this test once ports are dynamically inferred
    @unittest.skip("Failing due to ports being already allocated - skiping for now")
    def test_cora_supervised(self):
        cora_supervised_info = get_mocked_dataset_artifact_metadata()[
            CORA_USER_DEFINED_NODE_ANCHOR_MOCKED_DATASET_INFO.name
        ]
        dataset = build_dataset_from_task_config_uri(
            task_config_uri=cora_supervised_info.frozen_gbml_config_uri.uri,
            distributed_context=self._context,
            is_inference=False,
        )
        loader = DistABLPLoader(
            dataset=dataset,
            num_neighbors=[2, 2],
            input_nodes=to_homogeneous(dataset.train_node_ids),
            context=self._context,
            local_process_rank=0,
            local_process_world_size=1,
        )
        count = 0
        for datum in loader:
            self.assertIsInstance(datum, Data)
            self.assertTrue(hasattr(datum, "y_positive"))
            self.assertIsInstance(datum.y_positive, dict)
            self.assertTrue(hasattr(datum, "y_negative"))
            self.assertIsInstance(datum.y_negative, dict)
            self.assertEqual(datum.y_positive.keys(), datum.y_negative.keys())
            count += 1
        self.assertEqual(count, 2161)
=======
    # TODO: (mkolodner-sc) - Figure out why this test is failing on Google Cloud Build
    @unittest.skip("Failing on Google Cloud Build - skiping for now")
    def test_dblp_supervised(self):
        dblp_supervised_info = get_mocked_dataset_artifact_metadata()[
            DBLP_GRAPH_NODE_ANCHOR_MOCKED_DATASET_INFO.name
        ]

        gbml_config_pb_wrapper = (
            GbmlConfigPbWrapper.get_gbml_config_pb_wrapper_from_uri(
                gbml_config_uri=dblp_supervised_info.frozen_gbml_config_uri
            )
        )

        serialized_graph_metadata = convert_pb_to_serialized_graph_metadata(
            preprocessed_metadata_pb_wrapper=gbml_config_pb_wrapper.preprocessed_metadata_pb_wrapper,
            graph_metadata_pb_wrapper=gbml_config_pb_wrapper.graph_metadata_pb_wrapper,
            tfrecord_uri_pattern=".*.tfrecord(.gz)?$",
        )

        supervision_edge_types = (
            gbml_config_pb_wrapper.task_metadata_pb_wrapper.get_supervision_edge_types()
        )

        splitter = HashedNodeAnchorLinkSplitter(
            sampling_direction="in",
            supervision_edge_types=supervision_edge_types,
            should_convert_labels_to_edges=True,
        )

        dataset = build_dataset(
            serialized_graph_metadata=serialized_graph_metadata,
            distributed_context=self._context,
            sample_edge_direction="in",
            _ssl_positive_label_percentage=0.1,
            splitter=splitter,
        )

        mp.spawn(
            fn=_run_dblp_supervised,
            args=(dataset, self._context, supervision_edge_types),
        )

    def test_toy_heterogeneous_ablp(self):
        toy_heterogeneous_supervised_info = get_mocked_dataset_artifact_metadata()[
            HETEROGENEOUS_TOY_GRAPH_NODE_ANCHOR_MOCKED_DATASET_INFO.name
        ]

        gbml_config_pb_wrapper = (
            GbmlConfigPbWrapper.get_gbml_config_pb_wrapper_from_uri(
                gbml_config_uri=toy_heterogeneous_supervised_info.frozen_gbml_config_uri
            )
        )

        serialized_graph_metadata = convert_pb_to_serialized_graph_metadata(
            preprocessed_metadata_pb_wrapper=gbml_config_pb_wrapper.preprocessed_metadata_pb_wrapper,
            graph_metadata_pb_wrapper=gbml_config_pb_wrapper.graph_metadata_pb_wrapper,
            tfrecord_uri_pattern=".*.tfrecord(.gz)?$",
        )

        supervision_edge_types = (
            gbml_config_pb_wrapper.task_metadata_pb_wrapper.get_supervision_edge_types()
        )

        splitter = HashedNodeAnchorLinkSplitter(
            sampling_direction="in",
            supervision_edge_types=supervision_edge_types,
            should_convert_labels_to_edges=True,
        )

        dataset = build_dataset(
            serialized_graph_metadata=serialized_graph_metadata,
            distributed_context=self._context,
            sample_edge_direction="in",
            _ssl_positive_label_percentage=0.1,
            splitter=splitter,
        )

        mp.spawn(
            fn=_run_toy_heterogeneous_ablp,
            args=(dataset, self._context, supervision_edge_types),
        )
>>>>>>> fbe16c49


if __name__ == "__main__":
    unittest.main()<|MERGE_RESOLUTION|>--- conflicted
+++ resolved
@@ -576,37 +576,6 @@
             args=(dataset, self._context, expected_data_count),
         )
 
-<<<<<<< HEAD
-    # TODO: (mkolodner-sc) - Re-enable this test once ports are dynamically inferred
-    @unittest.skip("Failing due to ports being already allocated - skiping for now")
-    def test_cora_supervised(self):
-        cora_supervised_info = get_mocked_dataset_artifact_metadata()[
-            CORA_USER_DEFINED_NODE_ANCHOR_MOCKED_DATASET_INFO.name
-        ]
-        dataset = build_dataset_from_task_config_uri(
-            task_config_uri=cora_supervised_info.frozen_gbml_config_uri.uri,
-            distributed_context=self._context,
-            is_inference=False,
-        )
-        loader = DistABLPLoader(
-            dataset=dataset,
-            num_neighbors=[2, 2],
-            input_nodes=to_homogeneous(dataset.train_node_ids),
-            context=self._context,
-            local_process_rank=0,
-            local_process_world_size=1,
-        )
-        count = 0
-        for datum in loader:
-            self.assertIsInstance(datum, Data)
-            self.assertTrue(hasattr(datum, "y_positive"))
-            self.assertIsInstance(datum.y_positive, dict)
-            self.assertTrue(hasattr(datum, "y_negative"))
-            self.assertIsInstance(datum.y_negative, dict)
-            self.assertEqual(datum.y_positive.keys(), datum.y_negative.keys())
-            count += 1
-        self.assertEqual(count, 2161)
-=======
     # TODO: (mkolodner-sc) - Figure out why this test is failing on Google Cloud Build
     @unittest.skip("Failing on Google Cloud Build - skiping for now")
     def test_dblp_supervised(self):
@@ -688,7 +657,6 @@
             fn=_run_toy_heterogeneous_ablp,
             args=(dataset, self._context, supervision_edge_types),
         )
->>>>>>> fbe16c49
 
 
 if __name__ == "__main__":
