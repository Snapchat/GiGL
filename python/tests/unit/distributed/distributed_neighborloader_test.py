--- conflicted
+++ resolved
@@ -200,187 +200,6 @@
     shutdown_rpc()
 
 
-<<<<<<< HEAD
-def _run_distributed_ablp_neighbor_loader(
-    _,
-    dataset: DistDataset,
-    context: DistributedContext,
-    expected_node: torch.Tensor,
-    expected_srcs: torch.Tensor,
-    expected_dsts: torch.Tensor,
-    expected_positive_labels: dict[int, torch.Tensor],
-    expected_negative_labels: Optional[dict[int, torch.Tensor]],
-):
-    input_nodes = torch.tensor([10, 15])
-    batch_size = 2
-
-    torch.distributed.init_process_group(
-        rank=0, world_size=1, init_method=get_process_group_init_method()
-    )
-    loader = DistABLPLoader(
-        dataset=dataset,
-        num_neighbors=[2, 2],
-        input_nodes=input_nodes,
-        batch_size=batch_size,
-        pin_memory_device=torch.device("cpu"),
-    )
-
-    count = 0
-    for datum in loader:
-        assert isinstance(datum, Data)
-        count += 1
-
-    assert count == 1
-    print(datum)
-    dsts, srcs, *_ = datum.coo()
-    assert_tensor_equality(
-        datum.node,
-        expected_node,
-        dim=0,
-    )
-    _assert_labels(datum.node, datum.y_positive, expected_positive_labels)
-    if expected_negative_labels is not None:
-        _assert_labels(datum.node, datum.y_negative, expected_negative_labels)
-    else:
-        assert not hasattr(datum, "y_negative")
-    dsts, srcs, *_ = datum.coo()
-    assert_tensor_equality(datum.node[srcs], expected_srcs)
-    assert_tensor_equality(datum.node[dsts], expected_dsts)
-
-    # Check that the batch and batch_size attributes of the class are correct
-    assert_tensor_equality(datum.batch, input_nodes)
-    assert datum.batch_size == batch_size
-
-    # This call is not strictly required to pass tests, since each test here uses the `run_in_separate_process` decorator,
-    # but rather is good practice to ensure that we cleanup the rpc after we finish dataloading
-    shutdown_rpc()
-
-
-def _run_distributed_ablp_neighbor_loader_multiple_supervision_edge_types(
-    _,
-    dataset: DistDataset,
-    expected_node: dict[NodeType, torch.Tensor],
-    expected_srcs: dict[NodeType, torch.Tensor],
-    expected_dsts: dict[NodeType, torch.Tensor],
-    expected_positive_labels: dict[EdgeType, dict[int, torch.Tensor]],
-    expected_negative_labels: Optional[dict[EdgeType, dict[int, torch.Tensor]]],
-    supervision_edge_types: list[EdgeType],
-):
-    input_nodes = (NodeType("a"), torch.tensor([0]))
-    batch_size = 1
-
-    torch.distributed.init_process_group(
-        rank=0, world_size=1, init_method=get_process_group_init_method()
-    )
-    loader = DistABLPLoader(
-        dataset=dataset,
-        num_neighbors=[2, 2],
-        input_nodes=input_nodes,
-        batch_size=batch_size,
-        pin_memory_device=torch.device("cpu"),
-        supervision_edge_type=supervision_edge_types,
-    )
-
-    count = 0
-    for datum in loader:
-        assert isinstance(datum, HeteroData)
-        count += 1
-
-    assert count == 1
-    print(datum)
-    print(f"{datum.num_sampled_nodes=}")
-    print(f"{datum.y_positive=}")
-    print(f"{datum.y_negative=}")
-    # dsts, srcs, *_ = datum.coo()
-    assert set(datum.node_types) == set(expected_node.keys())
-    for node_type in expected_node.keys():
-        print(f"node_type: {node_type}, {datum[node_type].node=}")
-    for node_type in datum.node_types:
-        assert_tensor_equality(
-            datum[node_type].node,
-            expected_node[node_type],
-            dim=0,
-        )
-    assert hasattr(datum, "y_positive")
-    print(f"{datum.y_positive.keys()=}")
-    print(f"{expected_positive_labels.keys()=}")
-    assert set(datum.y_positive.keys()) == set(expected_positive_labels.keys())
-    for edge_type in datum.y_positive.keys():
-        for local_anchor in datum.y_positive[edge_type]:
-            global_id = datum[edge_type[0]].node[local_anchor].item()
-            global_positive_nodes = datum[edge_type[2]].node[
-                datum.y_positive[edge_type][local_anchor]
-            ]
-            expected_positive_label = expected_positive_labels[edge_type][global_id]
-            print(
-                f"For edge type {edge_type}, global_id {global_id}, global_positive_nodes {global_positive_nodes}, expected_positive_label {expected_positive_label}"
-            )
-            assert_tensor_equality(
-                global_positive_nodes,
-                expected_positive_label,
-                dim=0,
-            )
-    if expected_negative_labels is not None:
-        assert datum.y_negative.keys() == expected_negative_labels.keys()
-        for edge_type in datum.y_negative.keys():
-            for local_anchor in datum.y_negative[edge_type]:
-                global_id = datum[edge_type[2]].node[local_anchor].item()
-                global_negative_nodes = datum[edge_type[2]].node[
-                    datum.y_negative[edge_type][local_anchor]
-                ]
-                expected_negative_label = expected_negative_labels[edge_type][global_id]
-                print(f"For edge type {edge_type}, global_id {global_id}, global_negative_nodes {global_negative_nodes}, expected_negative_label {expected_negative_label}")
-                assert_tensor_equality(
-                    global_negative_nodes,
-                    expected_negative_label,
-                    dim=0,
-                )
-    else:
-        assert not hasattr(datum, "y_negative")
-    dsts, srcs, *_ = datum.coo()
-    # assert_tensor_equality(datum.node[srcs], expected_srcs)
-    # assert_tensor_equality(datum.node[dsts], expected_dsts)
-
-    # Check that the batch and batch_size attributes of the class are correct
-    assert_tensor_equality(datum.batch, input_nodes[1])
-    assert datum.batch_size == batch_size
-
-    # This call is not strictly required to pass tests, since each test here uses the `run_in_separate_process` decorator,
-    # but rather is good practice to ensure that we cleanup the rpc after we finish dataloading
-    shutdown_rpc()
-
-
-def _run_cora_supervised(
-    _,
-    dataset: DistDataset,
-    context: DistributedContext,
-    expected_data_count: int,
-):
-    torch.distributed.init_process_group(
-        rank=0, world_size=1, init_method=get_process_group_init_method()
-    )
-    loader = DistABLPLoader(
-        dataset=dataset,
-        num_neighbors=[2, 2],
-        input_nodes=to_homogeneous(dataset.train_node_ids),
-        pin_memory_device=torch.device("cpu"),
-    )
-    count = 0
-    for datum in loader:
-        assert isinstance(datum, Data)
-        assert hasattr(datum, "y_positive")
-        assert isinstance(datum.y_positive, dict)
-        assert hasattr(datum, "y_negative")
-        assert isinstance(datum.y_negative, dict)
-        assert datum.y_positive.keys() == datum.y_negative.keys()
-        count += 1
-    assert count == expected_data_count
-
-    shutdown_rpc()
-
-
-=======
->>>>>>> 6d4d1825
 def _run_multiple_neighbor_loader(
     _,
     dataset: DistDataset,
@@ -611,221 +430,7 @@
             args=(dataset, self._context, expected_data_count),
         )
 
-<<<<<<< HEAD
-    @parameterized.expand(
-        [
-            param(
-                "Positive and Negative edges",
-                labeled_edges={
-                    _POSITIVE_EDGE_TYPE: torch.tensor([[10, 15], [15, 16]]),
-                    _NEGATIVE_EDGE_TYPE: torch.tensor(
-                        [[10, 10, 11, 15], [13, 16, 14, 17]]
-                    ),
-                },
-                expected_node=torch.tensor([10, 11, 12, 13, 14, 15, 16, 17]),
-                expected_srcs=torch.tensor([10, 10, 15, 15, 16, 16, 11, 11]),
-                expected_dsts=torch.tensor([11, 12, 13, 14, 12, 14, 13, 17]),
-                expected_positive_labels={
-                    10: torch.tensor([15]),
-                    15: torch.tensor([16]),
-                },
-                expected_negative_labels={
-                    10: torch.tensor([13, 16]),
-                    15: torch.tensor([17]),
-                },
-            ),
-            param(
-                "Positive edges",
-                labeled_edges={_POSITIVE_EDGE_TYPE: torch.tensor([[10, 15], [15, 16]])},
-                expected_node=torch.tensor([10, 11, 12, 13, 14, 15, 16, 17]),
-                expected_srcs=torch.tensor([10, 10, 15, 15, 16, 16, 11, 11]),
-                expected_dsts=torch.tensor([11, 12, 13, 14, 12, 14, 13, 17]),
-                expected_positive_labels={
-                    10: torch.tensor([15]),
-                    15: torch.tensor([16]),
-                },
-                expected_negative_labels=None,
-            ),
-        ]
-    )
-    def test_ablp_dataloader(
-        self,
-        _,
-        labeled_edges,
-        expected_node,
-        expected_srcs,
-        expected_dsts,
-        expected_positive_labels,
-        expected_negative_labels,
-    ):
-        # Graph looks like https://is.gd/w2oEVp:
-        # Message passing
-        # 10 -> {11, 12}
-        # 11 -> {13, 17}
-        # 15 -> {13, 14}
-        # 16 -> {12, 14}
-        # Positive labels
-        # 10 -> 15
-        # 15 -> 16
-        # Negative labels
-        # 10 -> {13, 16}
-        # 11 -> 14
-
-        edge_index = {
-            DEFAULT_HOMOGENEOUS_EDGE_TYPE: torch.tensor(
-                [
-                    [10, 10, 11, 11, 15, 15, 16, 16],
-                    [11, 12, 13, 17, 13, 14, 12, 14],
-                ]
-            ),
-        }
-        edge_index.update(labeled_edges)
-
-        partition_output = PartitionOutput(
-            node_partition_book=to_heterogeneous_node(torch.zeros(18)),
-            edge_partition_book={
-                e_type: torch.zeros(int(e_idx.max().item() + 1))
-                for e_type, e_idx in edge_index.items()
-            },
-            partitioned_edge_index={
-                etype: GraphPartitionData(
-                    edge_index=idx, edge_ids=torch.arange(idx.size(1))
-                )
-                for etype, idx in edge_index.items()
-            },
-            partitioned_edge_features=None,
-            partitioned_node_features=None,
-            partitioned_negative_labels=None,
-            partitioned_positive_labels=None,
-            partitioned_node_labels=None,
-        )
-        dataset = DistDataset(rank=0, world_size=1, edge_dir="out")
-        dataset.build(partition_output=partition_output)
-
-        mp.spawn(
-            fn=_run_distributed_ablp_neighbor_loader,
-            args=(
-                dataset,
-                self._context,
-                expected_node,
-                expected_srcs,
-                expected_dsts,
-                expected_positive_labels,
-                expected_negative_labels,
-            ),
-        )
-
-    def test_ablp_dataloder_multiple_supervision_edge_types(self):
-        a = NodeType("a")
-        b = NodeType("b")
-        c = NodeType("c")
-        to = Relation("to")
-        a_to_b = EdgeType(a, to, b)
-        a_to_c = EdgeType(a, to, c)
-        edge_index = {
-            a_to_b: torch.tensor([[0, 0], [10, 11]]),
-            message_passing_to_positive_label(a_to_b): torch.tensor([[0, 0], [12, 13]]),
-            message_passing_to_negative_label(a_to_b): torch.tensor([[0, 0], [14, 15]]),
-            a_to_c: torch.tensor([[0, 0], [20, 21]]),
-            message_passing_to_positive_label(a_to_c): torch.tensor([[0, 0], [22, 23]]),
-            message_passing_to_negative_label(a_to_c): torch.tensor([[0, 0], [24, 25]]),
-        }
-        partition_output = PartitionOutput(
-            node_partition_book={
-                a: torch.zeros(1),
-                b: torch.zeros(16),
-                c: torch.zeros(26),
-            },
-            edge_partition_book={
-                e_type: torch.zeros(int(e_idx.max().item() + 1))
-                for e_type, e_idx in edge_index.items()
-            },
-            partitioned_edge_index={
-                etype: GraphPartitionData(
-                    edge_index=idx, edge_ids=torch.arange(idx.size(1))
-                )
-                for etype, idx in edge_index.items()
-            },
-            partitioned_edge_features=None,
-            partitioned_node_features=None,
-            partitioned_negative_labels=None,
-            partitioned_positive_labels=None,
-            partitioned_node_labels=None,
-        )
-        dataset = DistDataset(rank=0, world_size=1, edge_dir="out")
-        dataset.build(partition_output=partition_output)
-        mp.spawn(
-            fn=_run_distributed_ablp_neighbor_loader_multiple_supervision_edge_types,
-            args=(
-                dataset,  # dataset
-                {
-                    a: torch.tensor([0]),
-                    b: torch.tensor([10, 11, 12, 13, 14, 15]),
-                    c: torch.tensor([20, 21, 22, 23, 24, 25]),
-                },  # expected_node
-                torch.tensor(
-                    [10, 11, 12, 13, 14, 15, 20, 21, 22, 23, 24, 25]
-                ),  # expected_srcs
-                torch.tensor(
-                    [11, 12, 13, 14, 15, 20, 21, 22, 23, 24, 25]
-                ),  # expected_dsts
-                {
-                    a_to_b: {0: torch.tensor([12, 13])},
-                    a_to_c: {0: torch.tensor([22, 23])},
-                },  # expected_positive_labels
-                {
-                    a_to_b: {0: torch.tensor([14, 15])},
-                    a_to_c: {0: torch.tensor([24, 25])},
-                },  # expected_negative_labels
-                [a_to_b, a_to_c],  # supervision_edge_types
-            ),
-        ),
-
-    def _test_cora_supervised(self):
-        cora_supervised_info = get_mocked_dataset_artifact_metadata()[
-            CORA_USER_DEFINED_NODE_ANCHOR_MOCKED_DATASET_INFO.name
-        ]
-
-        gbml_config_pb_wrapper = (
-            GbmlConfigPbWrapper.get_gbml_config_pb_wrapper_from_uri(
-                gbml_config_uri=cora_supervised_info.frozen_gbml_config_uri
-            )
-        )
-
-        serialized_graph_metadata = convert_pb_to_serialized_graph_metadata(
-            preprocessed_metadata_pb_wrapper=gbml_config_pb_wrapper.preprocessed_metadata_pb_wrapper,
-            graph_metadata_pb_wrapper=gbml_config_pb_wrapper.graph_metadata_pb_wrapper,
-            tfrecord_uri_pattern=".*.tfrecord(.gz)?$",
-        )
-
-        splitter = HashedNodeAnchorLinkSplitter(
-            sampling_direction="in", should_convert_labels_to_edges=True
-        )
-
-        dataset = build_dataset(
-            serialized_graph_metadata=serialized_graph_metadata,
-            distributed_context=self._context,
-            sample_edge_direction="in",
-            splitter=splitter,
-        )
-
-        assert dataset.train_node_ids is not None, "Train node ids must exist."
-
-        mp.spawn(
-            fn=_run_cora_supervised,
-            args=(
-                dataset,
-                self._context,
-                to_homogeneous(
-                    dataset.train_node_ids
-                ).numel(),  # Use to_homogeneous to make MyPy happy since dataset.train_node_ids is a dict.
-            ),
-        )
-
-    def _test_random_loading_labeled_homogeneous(self):
-=======
     def test_random_loading_labeled_homogeneous(self):
->>>>>>> 6d4d1825
         cora_supervised_info = get_mocked_dataset_artifact_metadata()[
             CORA_USER_DEFINED_NODE_ANCHOR_MOCKED_DATASET_INFO.name
         ]
@@ -875,127 +480,7 @@
             args=(dataset, self._context, expected_data_count),
         )
 
-<<<<<<< HEAD
-    # TODO: (mkolodner-sc) - Figure out why this test is failing on Google Cloud Build
-    @unittest.skip("Failing on Google Cloud Build - skiping for now")
-    def test_dblp_supervised(self):
-        dblp_supervised_info = get_mocked_dataset_artifact_metadata()[
-            DBLP_GRAPH_NODE_ANCHOR_MOCKED_DATASET_INFO.name
-        ]
-
-        gbml_config_pb_wrapper = (
-            GbmlConfigPbWrapper.get_gbml_config_pb_wrapper_from_uri(
-                gbml_config_uri=dblp_supervised_info.frozen_gbml_config_uri
-            )
-        )
-
-        serialized_graph_metadata = convert_pb_to_serialized_graph_metadata(
-            preprocessed_metadata_pb_wrapper=gbml_config_pb_wrapper.preprocessed_metadata_pb_wrapper,
-            graph_metadata_pb_wrapper=gbml_config_pb_wrapper.graph_metadata_pb_wrapper,
-            tfrecord_uri_pattern=".*.tfrecord(.gz)?$",
-        )
-
-        supervision_edge_types = (
-            gbml_config_pb_wrapper.task_metadata_pb_wrapper.get_supervision_edge_types()
-        )
-
-        splitter = HashedNodeAnchorLinkSplitter(
-            sampling_direction="in",
-            supervision_edge_types=supervision_edge_types,
-            should_convert_labels_to_edges=True,
-        )
-
-        dataset = build_dataset(
-            serialized_graph_metadata=serialized_graph_metadata,
-            distributed_context=self._context,
-            sample_edge_direction="in",
-            _ssl_positive_label_percentage=0.1,
-            splitter=splitter,
-        )
-
-        mp.spawn(
-            fn=_run_dblp_supervised,
-            args=(dataset, self._context, supervision_edge_types),
-        )
-
-    @parameterized.expand(
-        [
-            param(
-                "Tensor-based partitioning, list fanout",
-                partitioner_class=DistPartitioner,
-                fanout=[2, 2],
-            ),
-            param(
-                "Range-based partitioning, list fanout",
-                partitioner_class=DistRangePartitioner,
-                fanout=[2, 2],
-            ),
-            param(
-                "Range-based partitioning, dict fanout",
-                partitioner_class=DistRangePartitioner,
-                fanout={
-                    EdgeType(NodeType("user"), Relation("to"), NodeType("story")): [
-                        2,
-                        2,
-                    ],
-                    EdgeType(NodeType("story"), Relation("to"), NodeType("user")): [
-                        2,
-                        2,
-                    ],
-                },
-            ),
-        ]
-    )
-    def _test_toy_heterogeneous_ablp(
-        self,
-        _,
-        partitioner_class: type[DistPartitioner],
-        fanout: Union[list[int], dict[EdgeType, list[int]]],
-    ):
-        toy_heterogeneous_supervised_info = get_mocked_dataset_artifact_metadata()[
-            HETEROGENEOUS_TOY_GRAPH_NODE_ANCHOR_MOCKED_DATASET_INFO.name
-        ]
-
-        gbml_config_pb_wrapper = (
-            GbmlConfigPbWrapper.get_gbml_config_pb_wrapper_from_uri(
-                gbml_config_uri=toy_heterogeneous_supervised_info.frozen_gbml_config_uri
-            )
-        )
-
-        serialized_graph_metadata = convert_pb_to_serialized_graph_metadata(
-            preprocessed_metadata_pb_wrapper=gbml_config_pb_wrapper.preprocessed_metadata_pb_wrapper,
-            graph_metadata_pb_wrapper=gbml_config_pb_wrapper.graph_metadata_pb_wrapper,
-            tfrecord_uri_pattern=".*.tfrecord(.gz)?$",
-        )
-
-        supervision_edge_types = (
-            gbml_config_pb_wrapper.task_metadata_pb_wrapper.get_supervision_edge_types()
-        )
-
-        splitter = HashedNodeAnchorLinkSplitter(
-            sampling_direction="in",
-            supervision_edge_types=supervision_edge_types,
-            should_convert_labels_to_edges=True,
-        )
-
-        dataset = build_dataset(
-            serialized_graph_metadata=serialized_graph_metadata,
-            distributed_context=self._context,
-            sample_edge_direction="in",
-            _ssl_positive_label_percentage=0.1,
-            splitter=splitter,
-            partitioner_class=partitioner_class,
-        )
-
-        mp.spawn(
-            fn=_run_toy_heterogeneous_ablp,
-            args=(dataset, self._context, supervision_edge_types, fanout),
-        )
-
-    def _test_distributed_neighbor_loader_with_node_labels_homogeneous(self):
-=======
     def test_distributed_neighbor_loader_with_node_labels_homogeneous(self):
->>>>>>> 6d4d1825
         partition_output = PartitionOutput(
             node_partition_book=torch.zeros(5),
             edge_partition_book=torch.zeros(5),
