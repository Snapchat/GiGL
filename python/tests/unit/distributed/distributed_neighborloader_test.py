--- conflicted
+++ resolved
@@ -181,28 +181,17 @@
     expected_positive_labels: dict[int, torch.Tensor],
     expected_negative_labels: Optional[dict[int, torch.Tensor]],
 ):
-<<<<<<< HEAD
+    input_nodes = torch.tensor([10, 15])
+    batch_size = 2
+
     torch.distributed.init_process_group(
         rank=0, world_size=1, init_method=get_process_group_init_method()
     )
     loader = DistABLPLoader(
         dataset=dataset,
         num_neighbors=[2, 2],
-        input_nodes=torch.tensor([10, 15]),
-        batch_size=2,
-=======
-    input_nodes = torch.tensor([10, 15])
-    batch_size = 2
-
-    loader = DistABLPLoader(
-        dataset=dataset,
-        num_neighbors=[2, 2],
         input_nodes=input_nodes,
         batch_size=batch_size,
-        context=context,
-        local_process_rank=0,
-        local_process_world_size=1,
->>>>>>> b1925f5c
         pin_memory_device=torch.device("cpu"),
     )
 
