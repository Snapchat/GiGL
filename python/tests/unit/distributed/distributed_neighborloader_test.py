import unittest
from collections import abc
from pathlib import Path
from typing import MutableMapping

import graphlearn_torch as glt
import torch
import torch.distributed.rpc
from parameterized import param, parameterized
from torch.multiprocessing import Manager
from torch_geometric.data import Data, HeteroData

from gigl.common.types.uri.uri_factory import UriFactory
from gigl.distributed.dataset_factory import build_dataset_from_task_config_uri
from gigl.distributed.dist_context import DistributedContext
from gigl.distributed.dist_link_prediction_dataset import DistLinkPredictionDataset
from gigl.distributed.distributed_neighborloader import (
    DistNABLPLoader,
    DistNeighborLoader,
)
from gigl.src.common.types.graph_data import NodeType
from gigl.src.mocking.mocking_assets.mocked_datasets_for_pipeline_tests import (
    CORA_NODE_ANCHOR_MOCKED_DATASET_INFO,
    DBLP_GRAPH_NODE_ANCHOR_MOCKED_DATASET_INFO,
)
from gigl.types.graph import (
    DEFAULT_HOMOGENEOUS_EDGE_TYPE,
    DEFAULT_HOMOGENEOUS_NODE_TYPE,
    GraphPartitionData,
    PartitionOutput,
    message_passing_to_negative_label,
    message_passing_to_positive_label,
    to_heterogeneous_node,
)
from tests.test_assets.distributed.run_distributed_dataset import (
    run_distributed_dataset,
)
from tests.test_assets.distributed.utils import assert_tensor_equality

_POSITIVE_EDGE_TYPE = message_passing_to_positive_label(DEFAULT_HOMOGENEOUS_EDGE_TYPE)
_NEGATIVE_EDGE_TYPE = message_passing_to_negative_label(DEFAULT_HOMOGENEOUS_EDGE_TYPE)


class DistributedNeighborLoaderTest(unittest.TestCase):
    def setUp(self):
        self._master_ip_address = "localhost"
        self._world_size = 1
        self._num_rpc_threads = 4

        self._context = DistributedContext(
            main_worker_ip_address=self._master_ip_address,
            global_rank=0,
            global_world_size=self._world_size,
        )

    def test_distributed_neighbor_loader(self):
        master_port = glt.utils.get_free_port(self._master_ip_address)
        manager = Manager()
        output_dict: MutableMapping[int, DistLinkPredictionDataset] = manager.dict()

        dataset = run_distributed_dataset(
            rank=0,
            world_size=self._world_size,
            mocked_dataset_info=CORA_NODE_ANCHOR_MOCKED_DATASET_INFO,
            output_dict=output_dict,
            should_load_tensors_in_parallel=True,
            master_ip_address=self._master_ip_address,
            master_port=master_port,
        )

        loader = DistNeighborLoader(
            dataset=dataset,
            num_neighbors=[2, 2],
            context=self._context,
            local_process_rank=0,
            local_process_world_size=1,
            pin_memory_device=torch.device("cpu"),
        )

        count = 0
        for datum in loader:
            self.assertIsInstance(datum, Data)
            count += 1

        # Cora has 2708 nodes, make sure we go over all of them.
        # https://paperswithcode.com/dataset/cora
        self.assertEqual(count, 2708)

    def test_distributed_neighbor_loader_batched(self):
        node_type = DEFAULT_HOMOGENEOUS_NODE_TYPE
        edge_index = {
            DEFAULT_HOMOGENEOUS_EDGE_TYPE: torch.tensor(
                [
                    [10, 10, 11, 11, 12, 12, 13, 13],
                    [11, 12, 12, 13, 14, 11, 14, 11],
                ]
            ),
        }
        partition_output = PartitionOutput(
            node_partition_book=to_heterogeneous_node(torch.zeros(14)),
            edge_partition_book={
                e_type: torch.zeros(e_idx.size(1))
                for e_type, e_idx in edge_index.items()
            },
            partitioned_edge_index={
                etype: GraphPartitionData(
                    edge_index=idx, edge_ids=torch.arange(idx.size(1))
                )
                for etype, idx in edge_index.items()
            },
            partitioned_edge_features=None,
            partitioned_node_features=None,
            partitioned_negative_labels=None,
            partitioned_positive_labels=None,
        )
        dataset = DistLinkPredictionDataset(rank=0, world_size=1, edge_dir="out")
        dataset.build(partition_output=partition_output)

        loader = DistNeighborLoader(
            dataset=dataset,
            num_neighbors=[2],
            input_nodes=(node_type, torch.tensor([[10, 12]])),
            context=self._context,
            local_process_rank=0,
            local_process_world_size=1,
        )
        count = 0
        for datum in loader:
            self.assertIsInstance(datum, HeteroData)
            count += 1

        self.assertEqual(count, 1)
        assert_tensor_equality(
            datum[node_type].node, torch.tensor([10, 11, 12, 14]), dim=0
        )
        assert_tensor_equality(datum[node_type].batch, torch.tensor([10, 12]), dim=0)

    # TODO: (svij) - Figure out why this test is failing on Google Cloud Build
    @unittest.skip("Failing on Google Cloud Build - skiping for now")
    def test_distributed_neighbor_loader_heterogeneous(self):
        master_port = glt.utils.get_free_port(self._master_ip_address)
        manager = Manager()
        output_dict: MutableMapping[int, DistLinkPredictionDataset] = manager.dict()

        dataset = run_distributed_dataset(
            rank=0,
            world_size=self._world_size,
            mocked_dataset_info=DBLP_GRAPH_NODE_ANCHOR_MOCKED_DATASET_INFO,
            output_dict=output_dict,
            should_load_tensors_in_parallel=True,
            master_ip_address=self._master_ip_address,
            master_port=master_port,
        )

        assert isinstance(dataset.node_ids, abc.Mapping)
        loader = DistNeighborLoader(
            dataset=dataset,
            input_nodes=(NodeType("author"), dataset.node_ids[NodeType("author")]),
            num_neighbors=[2, 2],
            context=self._context,
            local_process_rank=0,
            local_process_world_size=1,
            pin_memory_device=torch.device("cpu"),
        )

        count = 0
        for datum in loader:
            self.assertIsInstance(datum, HeteroData)
            count += 1

        self.assertEqual(count, 4057)

    @parameterized.expand(
        [
            param(
                "Positive and Negative edges",
                labeled_edges={
                    _POSITIVE_EDGE_TYPE: torch.tensor([[10, 15], [15, 16]]),
<<<<<<< HEAD
                    _NEGATIVE_EDGE_TYPE: torch.tensor(
                        [[10, 10, 11, 15], [13, 16, 14, 17]]
                    ),
=======
                    _NEGATIVE_EDGE_TYPE: torch.tensor([[10, 11], [16, 14]]),
>>>>>>> 475501d2
                },
                expected_node=torch.tensor([10, 11, 12, 13, 14, 15, 16, 17]),
                expected_srcs=torch.tensor([10, 10, 15, 15, 16, 16, 11, 11]),
                expected_dsts=torch.tensor([11, 12, 13, 14, 12, 14, 13, 17]),
            ),
            param(
                "Positive edges",
<<<<<<< HEAD
                labeled_edges={_POSITIVE_EDGE_TYPE: torch.tensor([[10, 15], [15, 16]])},
                expected_node=torch.tensor([10, 11, 12, 13, 14, 15, 16, 17]),
                expected_srcs=torch.tensor([10, 10, 15, 15, 16, 16, 11, 11]),
                expected_dsts=torch.tensor([11, 12, 13, 14, 12, 14, 13, 17]),
=======
                labeled_edges={_POSITIVE_EDGE_TYPE: torch.tensor([[10], [15]])},
                expected_node=torch.tensor([10, 11, 12, 13, 14, 15, 17]),
                expected_srcs=torch.tensor([10, 10, 15, 15, 11, 11]),
                expected_dsts=torch.tensor([11, 12, 13, 14, 13, 17]),
>>>>>>> 475501d2
            ),
        ]
    )
    def test_distributed_neighbor_loader_with_supervision_edges(
        self,
        _,
        labeled_edges,
        expected_node,
        expected_srcs,
        expected_dsts,
    ):
        node_type = DEFAULT_HOMOGENEOUS_NODE_TYPE
        # Graph looks like https://is.gd/w2oEVp:
        # Message passing
        # 10 -> {11, 12}
        # 11 -> {13, 17}
        # 15 -> {13, 14}
        # 16 -> {12, 14}
        # Positive labels
        # 10 -> 15
        # 15 -> 16
        # Negative labels
<<<<<<< HEAD
        # 10 -> {13, 16}
=======
        # 10 -> 16
>>>>>>> 475501d2
        # 11 -> 14

        edge_index = {
            DEFAULT_HOMOGENEOUS_EDGE_TYPE: torch.tensor(
                [
                    [10, 10, 11, 11, 15, 15, 16, 16],
                    [11, 12, 13, 17, 13, 14, 12, 14],
                ]
            ),
        }
        edge_index.update(labeled_edges)

        partition_output = PartitionOutput(
            node_partition_book=to_heterogeneous_node(torch.zeros(18)),
            edge_partition_book={
<<<<<<< HEAD
                e_type: torch.zeros(int(e_idx.max().item() + 1))
=======
                e_type: torch.zeros(e_idx.size(1))
>>>>>>> 475501d2
                for e_type, e_idx in edge_index.items()
            },
            partitioned_edge_index={
                etype: GraphPartitionData(
                    edge_index=idx, edge_ids=torch.arange(idx.size(1))
                )
                for etype, idx in edge_index.items()
            },
            partitioned_edge_features=None,
            partitioned_node_features=None,
            partitioned_negative_labels=None,
            partitioned_positive_labels=None,
        )
        dataset = DistLinkPredictionDataset(rank=0, world_size=1, edge_dir="out")
        dataset.build(partition_output=partition_output)

<<<<<<< HEAD
        loader = DistNeighborLoader(
            dataset=dataset,
            num_neighbors=[2, 2],
            input_nodes=(node_type, torch.tensor([10, 15])),
            batch_size=2,
            context=self._context,
            local_process_rank=0,
            local_process_world_size=1,
            message_passing_edge_type_to_get_labels_from=DEFAULT_HOMOGENEOUS_EDGE_TYPE,
=======
        loader = DistNABLPLoader(
            dataset=dataset,
            num_neighbors=[2, 2],
            input_nodes=torch.tensor([10]),
            context=self._context,
            local_process_rank=0,
            local_process_world_size=1,
>>>>>>> 475501d2
        )

        count = 0
        for datum in loader:
            self.assertIsInstance(datum, Data)
            count += 1

        self.assertEqual(count, 1)
<<<<<<< HEAD

        dsts, srcs, *_ = datum.coo()
=======
>>>>>>> 475501d2
        assert_tensor_equality(
            datum.node,
            expected_node,
            dim=0,
        )
<<<<<<< HEAD
        print(f"{datum.y_positive=}")
        if _NEGATIVE_EDGE_TYPE in labeled_edges:
            print(f"{datum.y_negative=}")
=======
>>>>>>> 475501d2
        dsts, srcs, *_ = datum.coo()
        assert_tensor_equality(datum.node[srcs], expected_srcs)
        assert_tensor_equality(datum.node[dsts], expected_dsts)

<<<<<<< HEAD
    def test_udl(self):
        dataset = build_dataset_from_task_config_uri(
            UriFactory.create_uri(Path(__file__).parent / "config.yaml"),
            distributed_context=self._context,
            is_inference=False,
        )
        loader = DistNeighborLoader(
            dataset=dataset,
            num_neighbors=[2, 2],
            # input_nodes=(DEFAULT_HOMOGENEOUS_NODE_TYPE, torch.tensor([0, 1, 2, 3])),
            input_nodes=(
                DEFAULT_HOMOGENEOUS_NODE_TYPE,
                dataset.train_node_ids[DEFAULT_HOMOGENEOUS_NODE_TYPE],
            ),
            context=self._context,
            local_process_rank=0,
            local_process_world_size=1,
            message_passing_edge_type_to_get_labels_from=DEFAULT_HOMOGENEOUS_EDGE_TYPE,
        )
        count = 0
        for datum in loader:
            # print(f"datum: {datum}")
            self.assertIsInstance(datum, Data)
            count += 1
        print(f"count: {count}")

=======
>>>>>>> 475501d2

if __name__ == "__main__":
    unittest.main()<|MERGE_RESOLUTION|>--- conflicted
+++ resolved
@@ -176,13 +176,9 @@
                 "Positive and Negative edges",
                 labeled_edges={
                     _POSITIVE_EDGE_TYPE: torch.tensor([[10, 15], [15, 16]]),
-<<<<<<< HEAD
                     _NEGATIVE_EDGE_TYPE: torch.tensor(
                         [[10, 10, 11, 15], [13, 16, 14, 17]]
                     ),
-=======
-                    _NEGATIVE_EDGE_TYPE: torch.tensor([[10, 11], [16, 14]]),
->>>>>>> 475501d2
                 },
                 expected_node=torch.tensor([10, 11, 12, 13, 14, 15, 16, 17]),
                 expected_srcs=torch.tensor([10, 10, 15, 15, 16, 16, 11, 11]),
@@ -190,17 +186,10 @@
             ),
             param(
                 "Positive edges",
-<<<<<<< HEAD
                 labeled_edges={_POSITIVE_EDGE_TYPE: torch.tensor([[10, 15], [15, 16]])},
                 expected_node=torch.tensor([10, 11, 12, 13, 14, 15, 16, 17]),
                 expected_srcs=torch.tensor([10, 10, 15, 15, 16, 16, 11, 11]),
                 expected_dsts=torch.tensor([11, 12, 13, 14, 12, 14, 13, 17]),
-=======
-                labeled_edges={_POSITIVE_EDGE_TYPE: torch.tensor([[10], [15]])},
-                expected_node=torch.tensor([10, 11, 12, 13, 14, 15, 17]),
-                expected_srcs=torch.tensor([10, 10, 15, 15, 11, 11]),
-                expected_dsts=torch.tensor([11, 12, 13, 14, 13, 17]),
->>>>>>> 475501d2
             ),
         ]
     )
@@ -223,11 +212,7 @@
         # 10 -> 15
         # 15 -> 16
         # Negative labels
-<<<<<<< HEAD
         # 10 -> {13, 16}
-=======
-        # 10 -> 16
->>>>>>> 475501d2
         # 11 -> 14
 
         edge_index = {
@@ -243,11 +228,7 @@
         partition_output = PartitionOutput(
             node_partition_book=to_heterogeneous_node(torch.zeros(18)),
             edge_partition_book={
-<<<<<<< HEAD
                 e_type: torch.zeros(int(e_idx.max().item() + 1))
-=======
-                e_type: torch.zeros(e_idx.size(1))
->>>>>>> 475501d2
                 for e_type, e_idx in edge_index.items()
             },
             partitioned_edge_index={
@@ -264,8 +245,7 @@
         dataset = DistLinkPredictionDataset(rank=0, world_size=1, edge_dir="out")
         dataset.build(partition_output=partition_output)
 
-<<<<<<< HEAD
-        loader = DistNeighborLoader(
+        loader = DistNABLPLoader(
             dataset=dataset,
             num_neighbors=[2, 2],
             input_nodes=(node_type, torch.tensor([10, 15])),
@@ -273,16 +253,6 @@
             context=self._context,
             local_process_rank=0,
             local_process_world_size=1,
-            message_passing_edge_type_to_get_labels_from=DEFAULT_HOMOGENEOUS_EDGE_TYPE,
-=======
-        loader = DistNABLPLoader(
-            dataset=dataset,
-            num_neighbors=[2, 2],
-            input_nodes=torch.tensor([10]),
-            context=self._context,
-            local_process_rank=0,
-            local_process_world_size=1,
->>>>>>> 475501d2
         )
 
         count = 0
@@ -291,27 +261,20 @@
             count += 1
 
         self.assertEqual(count, 1)
-<<<<<<< HEAD
 
         dsts, srcs, *_ = datum.coo()
-=======
->>>>>>> 475501d2
         assert_tensor_equality(
             datum.node,
             expected_node,
             dim=0,
         )
-<<<<<<< HEAD
         print(f"{datum.y_positive=}")
         if _NEGATIVE_EDGE_TYPE in labeled_edges:
             print(f"{datum.y_negative=}")
-=======
->>>>>>> 475501d2
         dsts, srcs, *_ = datum.coo()
         assert_tensor_equality(datum.node[srcs], expected_srcs)
         assert_tensor_equality(datum.node[dsts], expected_dsts)
 
-<<<<<<< HEAD
     def test_udl(self):
         dataset = build_dataset_from_task_config_uri(
             UriFactory.create_uri(Path(__file__).parent / "config.yaml"),
@@ -338,8 +301,6 @@
             count += 1
         print(f"count: {count}")
 
-=======
->>>>>>> 475501d2
 
 if __name__ == "__main__":
     unittest.main()