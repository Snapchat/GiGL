from typing import Literal, MutableMapping, Optional, Type

from gigl.common.utils.vertex_ai_context import DistributedContext
from gigl.distributed.dataset_factory import build_dataset
from gigl.distributed.dist_link_prediction_dataset import DistLinkPredictionDataset
from gigl.distributed.dist_partitioner import DistPartitioner
from gigl.distributed.utils.serialized_graph_metadata_translator import (
    convert_pb_to_serialized_graph_metadata,
)
from gigl.src.common.types.pb_wrappers.gbml_config import GbmlConfigPbWrapper
from gigl.src.mocking.lib.mocked_dataset_resources import MockedDatasetInfo
from gigl.src.mocking.lib.versioning import (
    MockedDatasetArtifactMetadata,
    get_mocked_dataset_artifact_metadata,
)
from gigl.utils.data_splitters import NodeAnchorLinkSplitter


def run_distributed_dataset(
    rank: int,
    world_size: int,
    mocked_dataset_info: MockedDatasetInfo,
    output_dict: MutableMapping[int, DistLinkPredictionDataset],
    should_load_tensors_in_parallel: bool,
    master_ip_address: str,
    master_port: int,
<<<<<<< HEAD
    partitioner_class: Optional[Type[DistPartitioner]] = None,
=======
    partitioner_class: Optional[Type[DistLinkPredictionDataPartitioner]] = None,
>>>>>>> c52d7e6e
    splitter: Optional[NodeAnchorLinkSplitter] = None,
) -> DistLinkPredictionDataset:
    """
    Runs DistLinkPredictionDataset Load() __init__ and load() functions provided a mocked dataset info
    Args:
        rank (int): Rank of the current process
        world_size (int): World size of the current process
        mocked_dataset_info (MockedDatasetInfo): Mocked Dataset Metadata for current run
        output_dict (MutableMapping[int, DistLinkPredictionDataset]): Dict initialized by mp.Manager().dict() in which outputs will be written to
        should_load_tensors_in_parallel (bool): Whether tensors should be loaded from serialized information in parallel or in sequence across the [node, edge, pos_label, neg_label] entity types.
        master_ip_address (str): Master IP Address for performing distributed operations.
        master_port (int) Master Port for performing distributed operations
<<<<<<< HEAD
        partitioner_class (Optional[Type[DistPartitioner]]): Optional partitioner class to pass into `build_dataset`
=======
        partitioner_class (Optional[Type[DistLinkPredictionDataPartitioner]]): Optional partitioner class to pass into `build_dataset`
>>>>>>> c52d7e6e
        splitter (Optional[NodeAnchorLinkSplitter]): Provided splitter for testing
    """
    mocked_dataset_artifact_metadata: MockedDatasetArtifactMetadata = (
        get_mocked_dataset_artifact_metadata()[mocked_dataset_info.name]
    )
    gbml_config_pb_wrapper = GbmlConfigPbWrapper.get_gbml_config_pb_wrapper_from_uri(
        gbml_config_uri=mocked_dataset_artifact_metadata.frozen_gbml_config_uri
    )
    preprocessed_metadata_pb_wrapper = (
        gbml_config_pb_wrapper.preprocessed_metadata_pb_wrapper
    )
    graph_metadata_pb_wrapper = gbml_config_pb_wrapper.graph_metadata_pb_wrapper

    # When loading mocked inputs to inferencer, the TFRecords are read from format `data.tfrecord`. We update the
    # tfrecord_uri_pattern to expect this input.
    serialized_graph_metadata = convert_pb_to_serialized_graph_metadata(
        preprocessed_metadata_pb_wrapper=preprocessed_metadata_pb_wrapper,
        graph_metadata_pb_wrapper=graph_metadata_pb_wrapper,
        tfrecord_uri_pattern=".*\.tfrecord(\.gz)?$",
    )

    distributed_context = DistributedContext(
        main_worker_ip_address=master_ip_address,
        global_rank=rank,
        global_world_size=world_size,
    )

    sample_edge_direction: Literal["in", "out"] = "out"
    dataset = build_dataset(
        serialized_graph_metadata=serialized_graph_metadata,
        distributed_context=distributed_context,
        sample_edge_direction=sample_edge_direction,
        should_load_tensors_in_parallel=should_load_tensors_in_parallel,
        partitioner_class=partitioner_class,
        splitter=splitter,
        _dataset_building_port=master_port,
    )
    output_dict[rank] = dataset
    return dataset<|MERGE_RESOLUTION|>--- conflicted
+++ resolved
@@ -1,4 +1,4 @@
-from typing import Literal, MutableMapping, Optional, Type
+from typing import Literal, MutableMapping, Optional
 
 from gigl.common.utils.vertex_ai_context import DistributedContext
 from gigl.distributed.dataset_factory import build_dataset
@@ -24,11 +24,7 @@
     should_load_tensors_in_parallel: bool,
     master_ip_address: str,
     master_port: int,
-<<<<<<< HEAD
     partitioner_class: Optional[Type[DistPartitioner]] = None,
-=======
-    partitioner_class: Optional[Type[DistLinkPredictionDataPartitioner]] = None,
->>>>>>> c52d7e6e
     splitter: Optional[NodeAnchorLinkSplitter] = None,
 ) -> DistLinkPredictionDataset:
     """
@@ -41,11 +37,7 @@
         should_load_tensors_in_parallel (bool): Whether tensors should be loaded from serialized information in parallel or in sequence across the [node, edge, pos_label, neg_label] entity types.
         master_ip_address (str): Master IP Address for performing distributed operations.
         master_port (int) Master Port for performing distributed operations
-<<<<<<< HEAD
         partitioner_class (Optional[Type[DistPartitioner]]): Optional partitioner class to pass into `build_dataset`
-=======
-        partitioner_class (Optional[Type[DistLinkPredictionDataPartitioner]]): Optional partitioner class to pass into `build_dataset`
->>>>>>> c52d7e6e
         splitter (Optional[NodeAnchorLinkSplitter]): Provided splitter for testing
     """
     mocked_dataset_artifact_metadata: MockedDatasetArtifactMetadata = (
