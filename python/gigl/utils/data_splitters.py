import gc
from collections import defaultdict
from collections.abc import Mapping, Sequence
<<<<<<< HEAD
from dataclasses import dataclass
=======
>>>>>>> 57687a67
from typing import Callable, Final, Literal, Optional, Protocol, Tuple, Union, overload

import torch
from graphlearn_torch.data import Dataset, Topology

from gigl.common.logger import Logger
from gigl.src.common.types.graph_data import EdgeType, NodeType
from gigl.types.graph import (
    DEFAULT_HOMOGENEOUS_EDGE_TYPE,
    DEFAULT_HOMOGENEOUS_NODE_TYPE,
)

logger = Logger()

PADDING_NODE: Final[torch.Tensor] = torch.tensor(-1, dtype=torch.int64)


class NodeAnchorLinkSplitter(Protocol):
    """Protocol that should be satisfied for anything that is used to split on edges.

    The edges must be provided in COO format, as dense tensors.
    https://tbetcke.github.io/hpc_lecture_notes/sparse_data_structures.html

    Args:
        edge_index: The edges to split on in COO format. 2 x N
    Returns:
        The train (1 x X), val (1 X Y), test (1 x Z) nodes. X + Y + Z = N
    """

    @overload
    def __call__(
        self,
        edge_index: torch.Tensor,
    ) -> Tuple[torch.Tensor, torch.Tensor, torch.Tensor]:
        ...

    @overload
    def __call__(
        self,
        edge_index: Mapping[EdgeType, torch.Tensor],
    ) -> Mapping[NodeType, Tuple[torch.Tensor, torch.Tensor, torch.Tensor]]:
        ...

    def __call__(
        self, *args, **kwargs
    ) -> Union[
        Tuple[torch.Tensor, torch.Tensor, torch.Tensor],
        Mapping[NodeType, Tuple[torch.Tensor, torch.Tensor, torch.Tensor]],
    ]:
        ...


def _fast_hash(x: torch.Tensor) -> torch.Tensor:
    """Fast hash function.

    Hashes each element of the input tensor `x` using the fast hash function.
    Based on https://stackoverflow.com/a/12996028

    We use the `Tensor.bitwise_xor_` and `Tensor.multiply_` to avoid creating new tensors.
    Sadly, we cannot avoid the out-place shifts (I think, there may be some bit-wise voodoo here),
    but in testing we do not increase memory but more than a few MB for a 1G input so it should be fine.

    Note that _fast_hash(0) = 0.

    Arguments:
        x (torch.Tensor): The input tensor to hash. N x M

    Returns:
        The hash values of the input tensor `x`. N x M
    """
    x = x.clone().detach()
    if x.dtype == torch.int32:
        x.bitwise_xor_(x >> 16)
        x.multiply_(0x7FEB352D)
        x.bitwise_xor_(x >> 15)
        x.multiply_(0x846CA68B)
        x.bitwise_xor_(x >> 16)
    elif x.dtype == torch.int64:
        x.bitwise_xor_(x >> 30)
        x.multiply_(0xBF58476D1CE4E5B9)
        x.bitwise_xor_(x >> 27)
        x.multiply_(0x94D049BB133111EB)
        x.bitwise_xor_(x >> 31)
    else:
        raise ValueError(f"Unsupported dtype {x.dtype}")

    return x


class HashedNodeAnchorLinkSplitter:
    """Selects train, val, and test nodes based on some provided edge index.

    In node-based splitting, a node may only ever live in one split. E.g. if one
    node has two label edges, *both* of those edges will be placed into the same split.

    The edges must be provided in COO format, as dense tensors.
    https://tbetcke.github.io/hpc_lecture_notes/sparse_data_structures.html
    Where the first row of out input are the node ids we that are the "source" of the edge,
    and the second row are the node ids that are the "destination" of the edge.


    Note that there is some tricky interplay with this and the `sampling_direction` parameter.
    Take the graph [A -> B] as an example.
    If `sampling_direction` is "in", then B is the source and A is the destination.
    If `sampling_direction` is "out", then A is the source and B is the destination.
    """

    def __init__(
        self,
        sampling_direction: Union[Literal["in", "out"], str],
        num_val: Union[float, int] = 0.1,
        num_test: Union[float, int] = 0.1,
        hash_function: Callable[[torch.Tensor], torch.Tensor] = _fast_hash,
        edge_types: Optional[Union[EdgeType, Sequence[EdgeType]]] = None,
    ):
        """Initializes the HashedNodeAnchorLinkSplitter.

        Args:
            sampling_direction (Union[Literal["in", "out"], str]): The direction to sample the nodes. Either "in" or "out".
            num_val (Union[float, int]): The percentage of nodes to use for training. Defaults to 0.1 (10%).
                                         If an integer is provided, than exactly that number of nodes will be in the validation split.
            num_test (Union[float, int]): The percentage of nodes to use for validation. Defaults to 0.1 (10%).
                                          If an integer is provided, than exactly that number of nodes will be in the test split.
            hash_function (Callable[[torch.Tensor, torch.Tensor], torch.Tensor]): The hash function to use. Defaults to `_fast_hash`.
            edge_types: The supervision edge types we should use for splitting.
                        Must be provided if we are splitting a heterogeneous graph.
        """
        _check_sampling_direction(sampling_direction)
        _check_val_test_percentage(num_val, num_test)

        self._sampling_direction = sampling_direction
        self._num_val = num_val
        self._num_test = num_test
        self._hash_function = hash_function

        if edge_types is None:
            edge_types = [DEFAULT_HOMOGENEOUS_EDGE_TYPE]
        elif isinstance(edge_types, EdgeType):
            edge_types = [edge_types]
        self._supervision_edge_types: Sequence[EdgeType] = edge_types

    def __call__(
        self,
        edge_index: Union[
            torch.Tensor, Mapping[EdgeType, torch.Tensor]
        ],  # 2 x N (num_edges)
    ) -> Union[
        Tuple[torch.Tensor, torch.Tensor, torch.Tensor],
        Mapping[NodeType, Tuple[torch.Tensor, torch.Tensor, torch.Tensor]],
    ]:
        if isinstance(edge_index, torch.Tensor):
            if self._supervision_edge_types != [DEFAULT_HOMOGENEOUS_EDGE_TYPE]:
                logger.warning(
                    f"You provided edge-types {self._supervision_edge_types} but the edge index is homogeneous. Ignoring edge types."
                )
            is_heterogeneous = False
            edge_index = {DEFAULT_HOMOGENEOUS_EDGE_TYPE: edge_index}

        else:
            if (
                self._supervision_edge_types == [DEFAULT_HOMOGENEOUS_EDGE_TYPE]
                or not self._supervision_edge_types
            ):
                raise ValueError(
                    "If edge_index is a mapping, edges_to_split must be provided."
                )
            missing = set(self._supervision_edge_types) - edge_index.keys()
            if missing:
                raise ValueError(
                    f"Missing edge types from provided edge index: {missing}. Expected edges types {self._supervision_edge_types} to be in the mapping, but got {edge_index.keys()}."
                )
            is_heterogeneous = True

        # First, find max node id per node type.
        # This way, we can de-dup via torch.bincount, which is much faster than torch.unique.
        # NOTE: For cases where we have large ranges of nodes ids that are all much > 0 (e. [0, 100_000, ...,1_000_000])])
        # It may be faster to use `torch.unique` instead of `torch.bincount`, since `torch.bincount` will create a tensor of size 1_000_000.
        # TODO(kmonte): investigate this.
        # We also store references to all tensors of a given node type, for convenient access later.
        max_node_id_by_type: dict[NodeType, int] = defaultdict(int)
        node_ids_by_node_type: dict[NodeType, list[torch.Tensor]] = defaultdict(list)
        for edge_type_to_split in self._supervision_edge_types:
            coo_edges = edge_index[edge_type_to_split]
            _check_edge_index(coo_edges)
            anchor_nodes = (
                coo_edges[1] if self._sampling_direction == "in" else coo_edges[0]
            )
            anchor_node_type = (
                edge_type_to_split.dst_node_type
                if self._sampling_direction == "in"
                else edge_type_to_split.src_node_type
            )
            max_node_id_by_type[anchor_node_type] = int(
                max(
                    max_node_id_by_type[anchor_node_type],
                    torch.max(anchor_nodes).item() + 1,
                )
            )
            node_ids_by_node_type[anchor_node_type].append(anchor_nodes)
        # Second, we go through all node types and split them.
        # Note the approach here (with `torch.argsort`) isn't the quickest
        # we could avoid calling `torch.argsort` and do something like:
        # hash_values = ...
        # train_mask = hash_values < train_percentage
        # train = nodes_to_select[train_mask]
        # That approach is about 2x faster (30s -> 15s on 1B nodes),
        # but with this `argsort` approach we can be more exact with the number of nodes per split.
        # The memory usage seems the same across both approaches.

        # De-dupe this way instead of using `unique` to avoid the overhead of sorting.
        # This approach, goes from ~60s to ~30s on 1B edges.
        # collected_anchor_nodes (the values of node_ids_by_node_type) is a list of tensors for a given node type.
        # For example if we have `{(A to B): [0, 1], (A to C): [0, 2]}` then we will have
        # `collected_anchor_nodes` = [[0, 1], [0, 2]].
        splits: dict[NodeType, Tuple[torch.Tensor, torch.Tensor, torch.Tensor]] = {}
        for anchor_node_type, collected_anchor_nodes in node_ids_by_node_type.items():
            max_node_id = max_node_id_by_type[anchor_node_type]
            node_id_count = torch.zeros(max_node_id, dtype=torch.int64)
            for anchor_nodes in collected_anchor_nodes:
                node_id_count.add_(torch.bincount(anchor_nodes, minlength=max_node_id))
            # This line takes us from a count of all node ids, e.g. `[0, 2, 0, 1]`
            # To a tensor of the non-zero counts, e.g. `[[1], [3]]`
            # and the `squeeze` converts that to a 1d tensor (`[1, 3]`).
            nodes_to_select = torch.nonzero(node_id_count).squeeze()
            # node_id_count no longer needed, so we can clean up it's memory.
            del node_id_count
            gc.collect()

            hash_values = torch.argsort(self._hash_function(nodes_to_select))  # 1 x M
            nodes_to_select = nodes_to_select[hash_values]  # 1 x M

            # hash_values no longer needed, so we can clean up it's memory.
            del hash_values
            gc.collect()

            if isinstance(self._num_val, int):
                num_val = self._num_val
            else:
                num_val = int(nodes_to_select.numel() * self._num_val)
            if isinstance(self._num_test, int):
                num_test = self._num_test
            else:
                num_test = int(nodes_to_select.numel() * self._num_test)

            num_train = nodes_to_select.numel() - num_val - num_test
            if num_train <= 0:
                raise ValueError(
                    f"Invalid number of nodes to split. Expected more than 0. Originally had {nodes_to_select.numel()} nodes but due to having `num_test` = {self._num_test} and `num_val` = {self._num_val} got no training node.."
                )

            train = nodes_to_select[:num_train]  # 1 x num_train_nodes
            val = nodes_to_select[num_train : num_val + num_train]  # 1 x num_val_nodes
            test = nodes_to_select[num_train + num_val :]  # 1 x num_test_nodes
            splits[anchor_node_type] = (train, val, test)
        if is_heterogeneous:
            return splits
        else:
            return splits[DEFAULT_HOMOGENEOUS_NODE_TYPE]


<<<<<<< HEAD
@dataclass(frozen=True)
class LabelInfo:
    num_positive_labels: int
    num_negative_labels: Optional[int] = None


def setup_labeled_input_from_dataset(
    dataset: Dataset,
    node_ids: torch.Tensor,
    supervision_edge_types: Optional[Union[EdgeType, tuple[EdgeType, EdgeType]]] = None,
    return_label_info: bool = False,
) -> Union[torch.Tensor, tuple[torch.Tensor, LabelInfo]]:
    """Setups up a tensor of labeled data containing anchor nodes, positive node ids, and negative negative based on provided node_ids and dataset.

    Each tensor that is returned will be a 2d tensor of form:
        [[node_id_i, [positive_node_ids_i], [negative_node_ids_i]?], ...]
    Negative node ids will only be returned if `supervision_edge_types` is provided and contains two edge types.
    Both positive and negative node ids will be padded with `PADDING_NODE` to the maximum number of labeled nodes.

=======
def get_labels_for_anchor_nodes(
    dataset: Dataset,
    node_ids: torch.Tensor,
    supervision_edge_types: Union[EdgeType, tuple[EdgeType, EdgeType]],
) -> tuple[torch.Tensor, Optional[torch.Tensor]]:
    """Selects labels for the given node ids based on the provided edge types.

    The labels returned are padded with `PADDING_NODE` to the maximum number of labels, so that we don't need to work with jagged tensors.
    The labels are N x M, where N is the number of nodes and M is the max number of labels.
    For a given ith node id, the ith row of the labels tensor will contain the labels for the given node id.
>>>>>>> 57687a67
    e.g. if we have node_ids = [0, 1, 2] and the following topology:
        0 -> 1 -> 2
        0 -> 2
    and we provide node_ids = [0, 1]
    then the returned tensor will be:
        [
            [
<<<<<<< HEAD
                0, # Node id
=======
>>>>>>> 57687a67
                1, # Positive node (0 -> 1)
                2, # Positive node (0 -> 2)
            ],
            [
<<<<<<< HEAD
                1, # Node id
=======
>>>>>>> 57687a67
                2, # Positive node (1 -> 2)
                -1, # Positive node (padded)
            ],
        ]

    Args:
        dataset (Dataset): The dataset storing the graph info.
        node_ids (torch.Tensor): The node ids to use for the labels. [N]
<<<<<<< HEAD
        supervision_edge_types (Optional[Union[EdgeType, tuple[EdgeType, EdgeType]]]): The edge types to use for the labels.
            If None, then the dataset must be homogeneous, and the edges in the dataset will be used.
=======
        supervision_edge_types (Union[EdgeType, tuple[EdgeType, EdgeType]]): The edge types to use for the labels.
>>>>>>> 57687a67
            If a single edge type is provided, then the dataset must be heterogeneous,
            and the edge type provided will be used to generate positive labels.
            If two edge types are provided, then the dataset must be heterogeneous,
            the first edge type will be used to generate positive labels, and the second edge type will be used to generate negative labels.
<<<<<<< HEAD
        return_label_info (bool): Whether to return the label info or not. Defaults to False.

    Returns:
        The returned tensor is always of shape [Number of nodes, max number of positive labels + max number negative labels].
        If return_label_info:
            tuple[torch.Tensor, LabelInfo]: The labels and the label info.
        Else:
            torch.Tensor: The labels.
    """
    if supervision_edge_types is None:
        if isinstance(dataset.graph, Mapping):
            raise ValueError(
                f"No supervision edge types provided, but dataset is heterogeneous."
            )
        positive_node_topo = dataset.graph.topo
        negative_node_topo = None
    elif isinstance(supervision_edge_types, EdgeType):
=======
    Returns:
        Tuple of (positive labels, negative_labels?)
        negative labels may be None depending on supervision_edge_types.
        The returned tensors are of shape N x M where N is the number of nodes and M is the max number of labels, per type.
    """
    if isinstance(supervision_edge_types, EdgeType):
>>>>>>> 57687a67
        if not isinstance(dataset.graph, Mapping):
            raise ValueError(
                f"Got a single supervision edge type {supervision_edge_types} but dataset is homogeneous."
            )
        positive_node_topo = dataset.graph[supervision_edge_types].topo
        negative_node_topo = None
    elif isinstance(supervision_edge_types, tuple):
        if not isinstance(dataset.graph, Mapping):
            raise ValueError(
                f"Got a single supervision edge type {supervision_edge_types} but dataset is homogeneous."
            )
        positive_edge_type, negative_edge_type = supervision_edge_types
        positive_node_topo = dataset.graph[positive_edge_type].topo
        negative_node_topo = dataset.graph[negative_edge_type].topo
    else:
        raise ValueError(
            f"Got unknown type for supervision_edge_types: {type(supervision_edge_types)}"
        )

    # Labels is NxM, where N is the number of nodes, and M is the max number of labels.
<<<<<<< HEAD
    positive_labels, positive_label_count = _get_padded_labels(
        node_ids, positive_node_topo
    )

    # Setup list so it's shaped like:
    # [
    #     [[node_id_0], [positive_labels_0]],
    #     [[node_id_1], [positive_labels_1]],
    #     ...
    # ]
    unbuilt_labels = [node_ids.unsqueeze(1), positive_labels]
    if negative_node_topo is not None:
        # Labels is NxM, where N is the number of nodes, and M is the max number of labels.
        negative_labels, negative_label_count = _get_padded_labels(
            node_ids, negative_node_topo
        )
        unbuilt_labels.append(negative_labels)
    else:
        negative_label_count = None
        negative_labels = None

    labels = torch.cat(unbuilt_labels, dim=1)

    unbuilt_labels.clear()
    del unbuilt_labels, positive_labels, negative_labels
    gc.collect()

    if return_label_info:
        info = LabelInfo(
            num_positive_labels=positive_label_count,
            num_negative_labels=negative_label_count,
        )
        return labels, info
    else:
        return labels


def _get_padded_labels(
    anchor_node_ids: torch.Tensor, topo: Topology
) -> tuple[torch.Tensor, int]:
=======
    positive_labels = _get_padded_labels(node_ids, positive_node_topo)

    if negative_node_topo is not None:
        # Labels is NxM, where N is the number of nodes, and M is the max number of labels.
        negative_labels = _get_padded_labels(node_ids, negative_node_topo)
    else:
        negative_labels = None

    return positive_labels, negative_labels


def _get_padded_labels(anchor_node_ids: torch.Tensor, topo: Topology) -> torch.Tensor:
>>>>>>> 57687a67
    """Returns the padded labels and the max range of labels.

    Given anchor node ids and a topology, this function returns a tensor
    which contains all of the node ids that are connected to the anchor node ids.
    The tensor is padded with `PADDING_NODE` to the maximum number of labels.

    Args:
        anchor_node_ids (torch.Tensor): The anchor node ids to use for the labels. [N]
        topo (Topology): The topology to use for the labels.
    Returns:
<<<<<<< HEAD
        The shape of the returned tensor is [N, max_range].
        tuple[torch.Tensor, int]: The labels and the max range of labels.
=======
        The shape of the returned tensor is [N, max_number_of_labels].
>>>>>>> 57687a67
    """
    # indptr is the ROW_INDEX of a CSR matrix.
    # and indices is the COL_INDEX of a CSR matrix.
    # See https://en.wikipedia.org/wiki/Sparse_matrix#Compressed_sparse_row_(CSR,_CRS_or_Yale_format)
    # Note that GLT defaults to CSR under the hood, if this changes, we will need to update this.
    indptr = topo.indptr  # [N]
    indices = topo.indices  # [M]
    starts = indptr[anchor_node_ids]  # [N]
    ends = indptr[anchor_node_ids + 1]  # [N]

    max_range = int(torch.max(ends - starts).item())
<<<<<<< HEAD
    # Sample all labels based on the CSR start/stop indices.
    # Then pad so the tensor can be of correct structure.
    padded_labels = torch.stack(
        [
            torch.cat(
                [
                    indices[start:end],
                    torch.full((max_range - (end - start),), PADDING_NODE.item()),
                ]
            )
            for start, end in zip(starts, ends)
        ]
    )
    return padded_labels, max_range
=======

    # Sample all labels based on the CSR start/stop indices.
    # Creates "indices" for us to us, e.g [[0, 1], [2, 3]]
    ranges = starts.unsqueeze(1) + torch.arange(max_range)  # [N, max_range]
    # Clamp the ranges to be valid indices into `indices`.
    ranges.clamp_(min=0, max=ends.max().item() - 1)
    # Mask out the parts of "ranges" that are not applicable to the current label
    # filling out the rest with `PADDING_NODE`.
    mask = torch.arange(max_range) >= (ends - starts).unsqueeze(1)
    labels = torch.where(
        mask, torch.full_like(ranges, PADDING_NODE.item()), indices[ranges]
    )
    return labels
>>>>>>> 57687a67


def _check_sampling_direction(sampling_direction: str):
    if sampling_direction not in ["in", "out"]:
        raise ValueError(
            f"Invalid sampling direction {sampling_direction}. Expected 'in' or 'out'."
        )


def _check_val_test_percentage(
    val_percentage: Union[float, int], test_percentage: Union[float, int]
):
    """Checks that the val and test percentages make sense, e.g. we can still have train nodes, and they are non-negative."""
    if val_percentage < 0:
        raise ValueError(
            f"Invalid val percentage {val_percentage}. Expected a value greater than 0."
        )
    if test_percentage < 0:
        raise ValueError(
            f"Invalid test percentage {test_percentage}. Expected a value greater than 0."
        )
    if isinstance(val_percentage, float) and isinstance(test_percentage, float):
        if not 0 <= test_percentage < 1:
            raise ValueError(
                f"Invalid test percentage {test_percentage}. Expected a value between 0 and 1."
            )
        if val_percentage <= 0:
            raise ValueError(
                f"Invalid val percentage {val_percentage}. Expected a value greater than 0."
            )
        if val_percentage + test_percentage >= 1:
            raise ValueError(
                f"Invalid val percentage {val_percentage} and test percentage ({test_percentage}). Expected values such that test percentages + val percentage < 1."
            )


def _check_edge_index(edge_index: torch.Tensor):
    """Asserts edge index is the appropriate shape and is not sparse."""
    size = edge_index.size()
    if size[0] != 2 or len(size) != 2:
        raise ValueError(
            f"Expected edges to be provided in COO format in the form of a 2xN tensor. Recieved a tensor of shape: {size}."
        )
    if edge_index.is_sparse:
        raise ValueError("Expected a dense tensor. Received a sparse tensor.")


def select_ssl_positive_label_edges(
    edge_index: torch.Tensor, positive_label_percentage: float
) -> torch.Tensor:
    """
    Selects a percentage of edges from an edge index to use for self-supervised positive labels.
    Note that this function does not mask these labeled edges from the edge index tensor.

    Args:
        edge_index (torch.Tensor): Edge Index tensor of shape [2, num_edges]
        positive_label_percentage (float): Percentage of edges to select as positive labels
    Returns:
        torch.Tensor: Tensor of positive edges of shape [2, num_labels]
    """
    if not (0 <= positive_label_percentage <= 1):
        raise ValueError(
            f"Label percentage must be between 0 and 1, got {positive_label_percentage}"
        )
    if len(edge_index.shape) != 2 or edge_index.shape[0] != 2:
        raise ValueError(
            f"Provided edge index tensor must have shape [2, num_edges], got {edge_index.shape}"
        )
    num_labels = int(edge_index.shape[1] * positive_label_percentage)
    label_inds = torch.randperm(edge_index.size(1))[:num_labels]
    return edge_index[:, label_inds]<|MERGE_RESOLUTION|>--- conflicted
+++ resolved
@@ -1,10 +1,6 @@
 import gc
 from collections import defaultdict
 from collections.abc import Mapping, Sequence
-<<<<<<< HEAD
-from dataclasses import dataclass
-=======
->>>>>>> 57687a67
 from typing import Callable, Final, Literal, Optional, Protocol, Tuple, Union, overload
 
 import torch
@@ -265,27 +261,6 @@
             return splits[DEFAULT_HOMOGENEOUS_NODE_TYPE]
 
 
-<<<<<<< HEAD
-@dataclass(frozen=True)
-class LabelInfo:
-    num_positive_labels: int
-    num_negative_labels: Optional[int] = None
-
-
-def setup_labeled_input_from_dataset(
-    dataset: Dataset,
-    node_ids: torch.Tensor,
-    supervision_edge_types: Optional[Union[EdgeType, tuple[EdgeType, EdgeType]]] = None,
-    return_label_info: bool = False,
-) -> Union[torch.Tensor, tuple[torch.Tensor, LabelInfo]]:
-    """Setups up a tensor of labeled data containing anchor nodes, positive node ids, and negative negative based on provided node_ids and dataset.
-
-    Each tensor that is returned will be a 2d tensor of form:
-        [[node_id_i, [positive_node_ids_i], [negative_node_ids_i]?], ...]
-    Negative node ids will only be returned if `supervision_edge_types` is provided and contains two edge types.
-    Both positive and negative node ids will be padded with `PADDING_NODE` to the maximum number of labeled nodes.
-
-=======
 def get_labels_for_anchor_nodes(
     dataset: Dataset,
     node_ids: torch.Tensor,
@@ -296,7 +271,6 @@
     The labels returned are padded with `PADDING_NODE` to the maximum number of labels, so that we don't need to work with jagged tensors.
     The labels are N x M, where N is the number of nodes and M is the max number of labels.
     For a given ith node id, the ith row of the labels tensor will contain the labels for the given node id.
->>>>>>> 57687a67
     e.g. if we have node_ids = [0, 1, 2] and the following topology:
         0 -> 1 -> 2
         0 -> 2
@@ -304,18 +278,10 @@
     then the returned tensor will be:
         [
             [
-<<<<<<< HEAD
-                0, # Node id
-=======
->>>>>>> 57687a67
                 1, # Positive node (0 -> 1)
                 2, # Positive node (0 -> 2)
             ],
             [
-<<<<<<< HEAD
-                1, # Node id
-=======
->>>>>>> 57687a67
                 2, # Positive node (1 -> 2)
                 -1, # Positive node (padded)
             ],
@@ -324,42 +290,17 @@
     Args:
         dataset (Dataset): The dataset storing the graph info.
         node_ids (torch.Tensor): The node ids to use for the labels. [N]
-<<<<<<< HEAD
-        supervision_edge_types (Optional[Union[EdgeType, tuple[EdgeType, EdgeType]]]): The edge types to use for the labels.
-            If None, then the dataset must be homogeneous, and the edges in the dataset will be used.
-=======
         supervision_edge_types (Union[EdgeType, tuple[EdgeType, EdgeType]]): The edge types to use for the labels.
->>>>>>> 57687a67
             If a single edge type is provided, then the dataset must be heterogeneous,
             and the edge type provided will be used to generate positive labels.
             If two edge types are provided, then the dataset must be heterogeneous,
             the first edge type will be used to generate positive labels, and the second edge type will be used to generate negative labels.
-<<<<<<< HEAD
-        return_label_info (bool): Whether to return the label info or not. Defaults to False.
-
-    Returns:
-        The returned tensor is always of shape [Number of nodes, max number of positive labels + max number negative labels].
-        If return_label_info:
-            tuple[torch.Tensor, LabelInfo]: The labels and the label info.
-        Else:
-            torch.Tensor: The labels.
-    """
-    if supervision_edge_types is None:
-        if isinstance(dataset.graph, Mapping):
-            raise ValueError(
-                f"No supervision edge types provided, but dataset is heterogeneous."
-            )
-        positive_node_topo = dataset.graph.topo
-        negative_node_topo = None
-    elif isinstance(supervision_edge_types, EdgeType):
-=======
     Returns:
         Tuple of (positive labels, negative_labels?)
         negative labels may be None depending on supervision_edge_types.
         The returned tensors are of shape N x M where N is the number of nodes and M is the max number of labels, per type.
     """
     if isinstance(supervision_edge_types, EdgeType):
->>>>>>> 57687a67
         if not isinstance(dataset.graph, Mapping):
             raise ValueError(
                 f"Got a single supervision edge type {supervision_edge_types} but dataset is homogeneous."
@@ -380,48 +321,6 @@
         )
 
     # Labels is NxM, where N is the number of nodes, and M is the max number of labels.
-<<<<<<< HEAD
-    positive_labels, positive_label_count = _get_padded_labels(
-        node_ids, positive_node_topo
-    )
-
-    # Setup list so it's shaped like:
-    # [
-    #     [[node_id_0], [positive_labels_0]],
-    #     [[node_id_1], [positive_labels_1]],
-    #     ...
-    # ]
-    unbuilt_labels = [node_ids.unsqueeze(1), positive_labels]
-    if negative_node_topo is not None:
-        # Labels is NxM, where N is the number of nodes, and M is the max number of labels.
-        negative_labels, negative_label_count = _get_padded_labels(
-            node_ids, negative_node_topo
-        )
-        unbuilt_labels.append(negative_labels)
-    else:
-        negative_label_count = None
-        negative_labels = None
-
-    labels = torch.cat(unbuilt_labels, dim=1)
-
-    unbuilt_labels.clear()
-    del unbuilt_labels, positive_labels, negative_labels
-    gc.collect()
-
-    if return_label_info:
-        info = LabelInfo(
-            num_positive_labels=positive_label_count,
-            num_negative_labels=negative_label_count,
-        )
-        return labels, info
-    else:
-        return labels
-
-
-def _get_padded_labels(
-    anchor_node_ids: torch.Tensor, topo: Topology
-) -> tuple[torch.Tensor, int]:
-=======
     positive_labels = _get_padded_labels(node_ids, positive_node_topo)
 
     if negative_node_topo is not None:
@@ -434,7 +333,6 @@
 
 
 def _get_padded_labels(anchor_node_ids: torch.Tensor, topo: Topology) -> torch.Tensor:
->>>>>>> 57687a67
     """Returns the padded labels and the max range of labels.
 
     Given anchor node ids and a topology, this function returns a tensor
@@ -445,12 +343,7 @@
         anchor_node_ids (torch.Tensor): The anchor node ids to use for the labels. [N]
         topo (Topology): The topology to use for the labels.
     Returns:
-<<<<<<< HEAD
-        The shape of the returned tensor is [N, max_range].
-        tuple[torch.Tensor, int]: The labels and the max range of labels.
-=======
         The shape of the returned tensor is [N, max_number_of_labels].
->>>>>>> 57687a67
     """
     # indptr is the ROW_INDEX of a CSR matrix.
     # and indices is the COL_INDEX of a CSR matrix.
@@ -462,22 +355,6 @@
     ends = indptr[anchor_node_ids + 1]  # [N]
 
     max_range = int(torch.max(ends - starts).item())
-<<<<<<< HEAD
-    # Sample all labels based on the CSR start/stop indices.
-    # Then pad so the tensor can be of correct structure.
-    padded_labels = torch.stack(
-        [
-            torch.cat(
-                [
-                    indices[start:end],
-                    torch.full((max_range - (end - start),), PADDING_NODE.item()),
-                ]
-            )
-            for start, end in zip(starts, ends)
-        ]
-    )
-    return padded_labels, max_range
-=======
 
     # Sample all labels based on the CSR start/stop indices.
     # Creates "indices" for us to us, e.g [[0, 1], [2, 3]]
@@ -491,7 +368,6 @@
         mask, torch.full_like(ranges, PADDING_NODE.item()), indices[ranges]
     )
     return labels
->>>>>>> 57687a67
 
 
 def _check_sampling_direction(sampling_direction: str):
