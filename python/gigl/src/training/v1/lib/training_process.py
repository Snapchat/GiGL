import argparse
import contextlib
import datetime
import multiprocessing as mp
import sys
import tempfile
import traceback
from distutils.util import strtobool
from typing import Any, Optional

import tensorflow as tf
import torch
import torch.distributed
import torch.nn.parallel

import gigl.src.common.utils.model as model_utils
from gigl.common import GcsUri, LocalUri, Uri, UriFactory
from gigl.common.logger import Logger
from gigl.common.metrics.decorators import flushes_metrics, profileit
from gigl.common.utils import os_utils, torch_training
from gigl.common.utils.local_fs import does_path_exist
from gigl.common.utils.torch_training import (
    get_distributed_backend,
    get_rank,
    is_distributed_available_and_initialized,
    should_distribute,
)
from gigl.src.common.constants.metrics import (
    TIMER_TRAINER_CLEANUP_ENV_S,
    TIMER_TRAINER_EXPORT_INFERENCE_ASSETS_S,
    TIMER_TRAINER_S,
    TIMER_TRAINER_SETUP_ENV_S,
)
from gigl.src.common.modeling_task_specs.utils.profiler_wrapper import (
    TMP_PROFILER_LOG_DIR_NAME,
    TorchProfiler,
)
from gigl.src.common.translators.model_eval_metrics_translator import (
    EvalMetricsCollectionTranslator,
)
from gigl.src.common.types.model_eval_metrics import EvalMetricsCollection
from gigl.src.common.types.pb_wrappers.gbml_config import GbmlConfigPbWrapper
from gigl.src.common.types.task_metadata import TaskMetadataType
from gigl.src.common.utils.file_loader import FileLoader
from gigl.src.common.utils.metrics_service_provider import (
    get_metrics_service_instance,
    initialize_metrics,
)
from gigl.src.common.utils.model import load_state_dict_from_uri
from gigl.src.common.utils.time import current_formatted_datetime
from gigl.src.training.v1.lib.base_trainer import BaseTrainer

logger = Logger()

# Without longer timeout, we can see the cluster failing as Vertex AI
# will start the jobs in a scattered manner, so we may timeout waiting
# for all machines to come online.
# TODO(kmonte): We should parameterize this timeout.
_PROCESS_GROUP_TIMEOUT = datetime.timedelta(minutes=45)


@profileit(
    metric_name=TIMER_TRAINER_EXPORT_INFERENCE_ASSETS_S,
    get_metrics_service_instance_fn=get_metrics_service_instance,
)
def save_model(trainer: BaseTrainer, gbml_config_pb_wrapper: GbmlConfigPbWrapper):
    if get_rank() == 0:  # if not distributed, get_rank returns 0 by default
        model_save_path_uri = UriFactory.create_uri(
            gbml_config_pb_wrapper.shared_config.trained_model_metadata.trained_model_uri
        )
        scripted_model_save_path_uri = UriFactory.create_uri(
            gbml_config_pb_wrapper.shared_config.trained_model_metadata.scripted_model_uri
        )
        logger.info(
            f"Saving model to: {model_save_path_uri}, and scripted model to: {scripted_model_save_path_uri}"
        )

        model_utils.save_state_dict(
            model=trainer.model, save_to_path_uri=model_save_path_uri
        )

    if is_distributed_available_and_initialized():
        torch.distributed.barrier()
    # TODO: (svij-sc) Investigate if we can enable scripted model (torch.compile())
    # TODO: (yliu2-sc) If we enable scripted model, we will need to update config populator code for pretrained pipelines
    # model_utils.save_model(
    #     model=trainer.model,
    #     save_to_path_uri=scripted_model_save_path_uri,
    #     is_scripted=True,
    # )


def setup_model_device(
    model: torch.nn.Module,
    supports_distributed_training: bool,
    should_enable_find_unused_parameters: bool,
    device: torch.device,
):
    """
    Configures the model by setting it on device, syncing batch norm, and wrapping the model with DDP with the relevant flags, such as find_unused_parameters
    Args:
        model (torch.nn.Module): Model initialized for training
        supports_distributed_training (bool): Whether distributed training is supported, defined in the modeling task spec
        should_enable_find_unused_parameters (bool): Whether we allow for parameters to not receive gradient on backward pass in DDP
        device (torch.device): Torch device to set the model to
    """
    model = model.to(device=device)
    if is_distributed_available_and_initialized():
        if not supports_distributed_training:
            raise ValueError(
                f"Trying to instantiate distributed training with trainer instance that does not support distributed training"
            )
        # If device is 'cpu', DDP requires device_ids=None.
        device_ids = None if device == torch.device("cpu") else [device]
        # replace nn.BatchNormxD layers with its synced counterpart
        model = torch.nn.SyncBatchNorm.convert_sync_batchnorm(model)
        # set broadcast_buffers=False to avoid autograd error from BatchNorm
        # see https://github.com/pytorch/pytorch/issues/22095
        # and https://discuss.pytorch.org/t/distributeddataparallel-broadcast-buffers/21088 for details
        model = torch.nn.parallel.DistributedDataParallel(
            model,
            device_ids=device_ids,
            broadcast_buffers=False,
            find_unused_parameters=should_enable_find_unused_parameters,
        )
    return model


def generate_trainer_instance(
    gbml_config_pb_wrapper: GbmlConfigPbWrapper,
) -> BaseTrainer:
    kwargs: dict[str, Any] = {}

    trainer_class_path: str = gbml_config_pb_wrapper.trainer_config.trainer_cls_path
    kwargs = dict(gbml_config_pb_wrapper.trainer_config.trainer_args)
    trainer: BaseTrainer
    try:
        trainer_cls = os_utils.import_obj(trainer_class_path)
        trainer = trainer_cls(**kwargs)
        assert isinstance(trainer, BaseTrainer)
    except Exception as e:
        logger.error(
            f"Could not instantiate class {trainer_class_path} with args {kwargs}: {e}"
        )
        raise e
    return trainer


def get_torch_profiler_instance(
    gbml_config_pb_wrapper: GbmlConfigPbWrapper,
) -> Optional[TorchProfiler]:
    should_enable_profiler = (
        gbml_config_pb_wrapper.profiler_config.should_enable_profiler
    )
    profiler_kwargs = dict(gbml_config_pb_wrapper.profiler_config.profiler_args)
    profiler = TorchProfiler(**profiler_kwargs) if should_enable_profiler else None
    return profiler


class GnnTrainingProcess:
    def __write_model_eval_metrics_to_uri(
        self,
        model_eval_metrics: EvalMetricsCollection,
        gbml_config_pb_wrapper: GbmlConfigPbWrapper,
    ):
        file_loader = FileLoader()
        tfh = tempfile.NamedTemporaryFile(delete=False)
        local_tfh_uri = LocalUri(tfh.name)
        eval_metrics_uri = UriFactory.create_uri(
            uri=gbml_config_pb_wrapper.shared_config.trained_model_metadata.eval_metrics_uri
        )

        EvalMetricsCollectionTranslator.write_kfp_metrics_to_pipeline_metric_path(
            eval_metrics=model_eval_metrics, path=local_tfh_uri
        )
        file_loader.load_file(file_uri_src=local_tfh_uri, file_uri_dst=eval_metrics_uri)
        logger.info(f"Wrote eval metrics to {eval_metrics_uri.uri}.")

    def __run_model_evaluation(
        self,
        trainer_instance: BaseTrainer,
        gbml_config_pb_wrapper: GbmlConfigPbWrapper,
        device: torch.device,
    ):
        model_eval_metrics: EvalMetricsCollection = trainer_instance.eval(
            gbml_config_pb_wrapper=gbml_config_pb_wrapper,
            device=device,
        )

        logger.info(f"Got model eval metrics: {model_eval_metrics}")

        # flushing offline metrics to Grafana dashboard
        metrics_instance = get_metrics_service_instance()
        if metrics_instance is not None:
            if (
                gbml_config_pb_wrapper.task_metadata_pb_wrapper.task_metadata_type
                == TaskMetadataType.NODE_ANCHOR_BASED_LINK_PREDICTION_TASK
            ):
                for metric in model_eval_metrics.metrics.values():
                    metrics_instance.add_gauge(
                        metric_name=metric.name, gauge=metric.value
                    )
                metrics_instance.flush_metrics()

        # flushing offline metrics to kubeflow pipelines
        self.__write_model_eval_metrics_to_uri(
            model_eval_metrics=model_eval_metrics,
            gbml_config_pb_wrapper=gbml_config_pb_wrapper,
        )

    def __run_training(
        self,
        trainer_instance: BaseTrainer,
        gbml_config_pb_wrapper: GbmlConfigPbWrapper,
        device: torch.device,
    ):
        trainer_instance.setup_for_training()
        logger.info(f"Starting training at {current_formatted_datetime()}")
        tensorboard_log_uri = (
            gbml_config_pb_wrapper.shared_config.trained_model_metadata.tensorboard_logs_uri
        )
        profiler = get_torch_profiler_instance(
            gbml_config_pb_wrapper=gbml_config_pb_wrapper
        )

        file_writer = None
        if gbml_config_pb_wrapper.trainer_config.should_log_to_tensorboard:
            file_writer = tf.summary.create_file_writer(tensorboard_log_uri)

        with file_writer.as_default() if file_writer else contextlib.nullcontext():
            with profiler.profiler_context() if profiler else contextlib.nullcontext() as prof:  # type: ignore
                trainer_instance.train(
                    gbml_config_pb_wrapper=gbml_config_pb_wrapper,
                    device=device,
                    profiler=prof,
                )
        if profiler:
            if does_path_exist(TMP_PROFILER_LOG_DIR_NAME):
                file_loader = FileLoader()
                profiler_specified_dir = (
                    gbml_config_pb_wrapper.profiler_config.profiler_log_dir
                )
                file_loader.load_directory(
                    dir_uri_src=TMP_PROFILER_LOG_DIR_NAME,
                    dir_uri_dst=(
                        GcsUri(profiler_specified_dir)
                        if GcsUri.is_valid(profiler_specified_dir)
                        else LocalUri(profiler_specified_dir)
                    ),
                )
            else:
                logger.info(
                    f"Profiler logs dir not found at {TMP_PROFILER_LOG_DIR_NAME}. Did profiler run successfully?"
                )
        save_model(
            trainer=trainer_instance, gbml_config_pb_wrapper=gbml_config_pb_wrapper
        )
        logger.info(f"Finished training at {current_formatted_datetime()}")

    def __run(
        self,
        task_config_uri: Uri,
        device: torch.device,
    ):
        gbml_config_pb_wrapper = (
            GbmlConfigPbWrapper.get_gbml_config_pb_wrapper_from_uri(
                gbml_config_uri=task_config_uri
            )
        )

        trainer_instance: BaseTrainer = generate_trainer_instance(
            gbml_config_pb_wrapper=gbml_config_pb_wrapper,
        )

        if gbml_config_pb_wrapper.shared_config.should_skip_training:
            pretrained_model_uri = (
                gbml_config_pb_wrapper.shared_config.trained_model_metadata.trained_model_uri
            )
            logger.info(
                f"Skip training. Load pretrained model from {pretrained_model_uri}"
            )
            model_state_dict = load_state_dict_from_uri(
                load_from_uri=UriFactory.create_uri(pretrained_model_uri)
            )
            model = trainer_instance.init_model(
                gbml_config_pb_wrapper=gbml_config_pb_wrapper,
                state_dict=model_state_dict,
            )
        else:
            model = trainer_instance.init_model(
                gbml_config_pb_wrapper=gbml_config_pb_wrapper,
            )

        trainer_args = gbml_config_pb_wrapper.trainer_config.trainer_args

        # If enabled, will initialize DDP with the find_unused_param flag as True, allowing for parameters to receive no gradient in the backwards pass.
        # This can occur in cases like conditional computation (https://intellabs.github.io/distiller/conditional_computation.html).
        # This can also occur when training on a heterogeneous graph when there is an expected node type missing from the batched input graph.
        # If all parameters are always expected to receive backprop in training, it is not recommended to enable this flag, as it can adversely affect
        # performance as a result of the extra traversal of the autograd graph every iteration.
        should_enable_find_unused_parameters = bool(
            strtobool(trainer_args.get("should_enable_find_unused_parameters", "False"))
        )

        trainer_instance.model = setup_model_device(
            model=model,
            supports_distributed_training=trainer_instance.supports_distributed_training,
            should_enable_find_unused_parameters=should_enable_find_unused_parameters,
            device=device,
        )

        # run training if not pretrained skip training
        if not gbml_config_pb_wrapper.shared_config.should_skip_training:
            self.__run_training(
                trainer_instance=trainer_instance,
                gbml_config_pb_wrapper=gbml_config_pb_wrapper,
                device=device,
            )
            if gbml_config_pb_wrapper.shared_config.should_skip_model_evaluation:
                logger.warning(
                    "Warning, should_skip_model_evaluation is set to "
                    + f"{gbml_config_pb_wrapper.shared_config.should_skip_model_evaluation}. "
                    + "We will skip evaluation. Are you sure you wanted this?"
                )

        if not gbml_config_pb_wrapper.shared_config.should_skip_model_evaluation:
            self.__run_model_evaluation(
                trainer_instance=trainer_instance,
                gbml_config_pb_wrapper=gbml_config_pb_wrapper,
                device=device,
            )

    @flushes_metrics(get_metrics_service_instance_fn=get_metrics_service_instance)
    @profileit(
        metric_name=TIMER_TRAINER_S,
        get_metrics_service_instance_fn=get_metrics_service_instance,
    )
    def run(self, task_config_uri: Uri, device: torch.device):
        try:
            self.__setup_training_env(device=device)
            self.__run(
                task_config_uri=task_config_uri,
                device=device,
            )
            self.__cleanup_training_env()

        except Exception as e:
            logger.error("Training failed due to a raised exception; which will follow")
            logger.error(e)
            logger.error(traceback.format_exc())
            logger.info("Cleaning up training environment...")
            self.__cleanup_training_env()
            sys.exit(f"System will now exit: {e}")

    @flushes_metrics(get_metrics_service_instance_fn=get_metrics_service_instance)
    @profileit(
        metric_name=TIMER_TRAINER_SETUP_ENV_S,
        get_metrics_service_instance_fn=get_metrics_service_instance,
    )
    def __setup_training_env(self, device: torch.device):
        use_cuda = device.type != "cpu"
        if should_distribute():
            distributed_backend = get_distributed_backend(use_cuda=use_cuda)
<<<<<<< HEAD
            timeout = datetime.timedelta(minutes=45)
            logger.info(
                f"Using distributed PyTorch with {distributed_backend} and timeout {timeout}"
            )
            torch.distributed.init_process_group(
                backend=distributed_backend, timeout=timeout
=======
            logger.info(
                f"Using distributed PyTorch with {distributed_backend}, timeout {_PROCESS_GROUP_TIMEOUT}"
            )
            torch.distributed.init_process_group(
                backend=distributed_backend, timeout=_PROCESS_GROUP_TIMEOUT
>>>>>>> 57aa0934
            )
            logger.info("Successfully initiated distributed backend!")

    @flushes_metrics(get_metrics_service_instance_fn=get_metrics_service_instance)
    @profileit(
        metric_name=TIMER_TRAINER_CLEANUP_ENV_S,
        get_metrics_service_instance_fn=get_metrics_service_instance,
    )
    def __cleanup_training_env(self):
        logger.info("Cleaning up training environment.")
        if is_distributed_available_and_initialized():
            torch.distributed.destroy_process_group()


if __name__ == "__main__":
    # Bug Fix: Random deadlocks with dataloaders
    # DDP Note (https://pytorch.org/docs/stable/generated/torch.nn.parallel.DistributedDataParallel.html)
    # "If you plan on using this module with a nccl backend or a gloo backend (that uses Infiniband), together with a DataLoader that uses multiple workers, please change the multiprocessing start method to forkserver (Python 3 only) or spawn. Unfortunately Gloo (that uses Infiniband) and NCCL2 are not fork safe, and you will likely experience deadlocks if you don’t change this setting."
    mp.set_start_method("spawn")

    parser = argparse.ArgumentParser(description="Program to train a GBML model")
    parser.add_argument(
        "--job_name",
        type=str,
        help="Unique identifier for the job name",
    )
    parser.add_argument(
        "--task_config_uri",
        type=str,
        help="Gbml config uri",
    )
    parser.add_argument(
        "--use_cuda",
        action="store_true",
        default=False,
        help="Dictates whether or not to use CUDA training",
    )
    parser.add_argument(
        "--resource_config_uri",
        type=str,
        help="Runtime argument for resource and env specifications of each component",
    )
    args = parser.parse_args()

    if not args.job_name or not args.task_config_uri or not args.resource_config_uri:
        raise RuntimeError("Missing command-line arguments")

    use_cuda = args.use_cuda and torch.cuda.is_available()
    if use_cuda:
        logger.info("Using CUDA")
    device = torch.device("cuda" if use_cuda else "cpu")
    logger.info(f"Starting training with device: {device}")

    task_config_uri = UriFactory.create_uri(args.task_config_uri)
    logger.info(f"Will use the following config for training: {task_config_uri}")
    logger.info(
        f"World Size: {torch_training.get_world_size()}, Rank: {torch_training.get_rank()}, Should Distribute: {torch_training.should_distribute()}"
    )

    initialize_metrics(task_config_uri=task_config_uri, service_name=args.job_name)

    training_process = GnnTrainingProcess()
    training_process.run(task_config_uri=task_config_uri, device=device)<|MERGE_RESOLUTION|>--- conflicted
+++ resolved
@@ -361,20 +361,11 @@
         use_cuda = device.type != "cpu"
         if should_distribute():
             distributed_backend = get_distributed_backend(use_cuda=use_cuda)
-<<<<<<< HEAD
-            timeout = datetime.timedelta(minutes=45)
-            logger.info(
-                f"Using distributed PyTorch with {distributed_backend} and timeout {timeout}"
-            )
-            torch.distributed.init_process_group(
-                backend=distributed_backend, timeout=timeout
-=======
             logger.info(
                 f"Using distributed PyTorch with {distributed_backend}, timeout {_PROCESS_GROUP_TIMEOUT}"
             )
             torch.distributed.init_process_group(
                 backend=distributed_backend, timeout=_PROCESS_GROUP_TIMEOUT
->>>>>>> 57aa0934
             )
             logger.info("Successfully initiated distributed backend!")
 
