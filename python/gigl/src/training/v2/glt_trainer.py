import argparse
from typing import Optional

<<<<<<< HEAD
from google.cloud import aiplatform
from google.cloud.aiplatform_v1.types import accelerator_type
=======
from google.cloud.aiplatform_v1.types import accelerator_type, env_var
>>>>>>> 864ec801

from gigl.common import Uri, UriFactory
from gigl.common.constants import (
    DEFAULT_GIGL_RELEASE_SRC_IMAGE_CPU,
    DEFAULT_GIGL_RELEASE_SRC_IMAGE_CUDA,
)
from gigl.common.logger import Logger
from gigl.common.services.vertex_ai import VertexAiJobConfig, VertexAIService
from gigl.env.pipelines_config import get_resource_config
from gigl.src.common.constants.components import GiGLComponents
from gigl.src.common.types import AppliedTaskIdentifier
from gigl.src.common.types.pb_wrappers.gbml_config import GbmlConfigPbWrapper
from gigl.src.common.types.pb_wrappers.gigl_resource_config import (
    GiglResourceConfigWrapper,
)
from gigl.src.common.utils.metrics_service_provider import initialize_metrics
from snapchat.research.gbml.gigl_resource_config_pb2 import (
    LocalResourceConfig,
    VertexAiResourceConfig,
)

logger = Logger()

# TODO: (svij) We should parameterize this in the future
DEFAULT_VERTEX_AI_TIMEOUT_S = 60 * 60 * 3  # 3 hours


# TODO: (svij) This function may need some work cc @zfan3, @xgao4
# i.e. dataloading may happen on gpu instead of inference. Curretly, there is no
# great support for gpu data loading, thus we assume inference is done on gpu and
# data loading is done on cpu. This will need to be revisited.
def _determine_if_cpu_training(
    trainer_resource_config: VertexAiResourceConfig,
) -> bool:
    """Determine whether CPU training is required based on the glt_training configuration."""
    if (
        not trainer_resource_config.gpu_type
        or trainer_resource_config.gpu_type
        == accelerator_type.AcceleratorType.ACCELERATOR_TYPE_UNSPECIFIED.name  # type: ignore[attr-defined] # `name` is defined
    ):
        return True
    else:
        return False


class GLTTrainer:
    """
    GiGL Component that runs a GLT Training using a provided class path
    """

    def __execute_VAI_training(
        self,
        applied_task_identifier: AppliedTaskIdentifier,
        task_config_uri: Uri,
        resource_config_uri: Uri,
        cpu_docker_uri: Optional[str] = None,
        cuda_docker_uri: Optional[str] = None,
    ) -> None:
        resource_config: GiglResourceConfigWrapper = get_resource_config(
            resource_config_uri=resource_config_uri
        )
        gbml_config_pb_wrapper = (
            GbmlConfigPbWrapper.get_gbml_config_pb_wrapper_from_uri(
                gbml_config_uri=task_config_uri
            )
        )
        training_process_command = gbml_config_pb_wrapper.trainer_config.command
        if not training_process_command:
            raise ValueError(
                "Currently, GLT Trainer only supports training process command which"
                + f" was not provided in trainer config: {gbml_config_pb_wrapper.trainer_config}"
            )
        training_process_runtime_args = (
            gbml_config_pb_wrapper.trainer_config.trainer_args
        )

        assert isinstance(resource_config.trainer_config, VertexAiResourceConfig)
        trainer_resource_config: VertexAiResourceConfig = resource_config.trainer_config

        is_cpu_training = _determine_if_cpu_training(
            trainer_resource_config=trainer_resource_config
        )
        cpu_docker_uri = cpu_docker_uri or DEFAULT_GIGL_RELEASE_SRC_IMAGE_CPU
        cuda_docker_uri = cuda_docker_uri or DEFAULT_GIGL_RELEASE_SRC_IMAGE_CUDA
        container_uri = cpu_docker_uri if is_cpu_training else cuda_docker_uri

        job_args = (
            [
                f"--job_name={applied_task_identifier}",
                f"--task_config_uri={task_config_uri}",
                f"--resource_config_uri={resource_config_uri}",
            ]
            + ([] if is_cpu_training else ["--use_cuda"])
            + ([f"--{k}={v}" for k, v in training_process_runtime_args.items()])
        )

        command = training_process_command.strip().split(" ")
        logger.info(f"Running trainer with command: {command}")
        vai_job_name = f"gigl_train_{applied_task_identifier}"
        environment_variables: list[env_var.EnvVar] = [
            env_var.EnvVar(name="TF_CPP_MIN_LOG_LEVEL", value="3"),
        ]
        job_config = VertexAiJobConfig(
            job_name=vai_job_name,
            container_uri=container_uri,
            command=command,
            args=job_args,
            environment_variables=environment_variables,
            machine_type=trainer_resource_config.machine_type,
            accelerator_type=trainer_resource_config.gpu_type.upper().replace("-", "_"),
            accelerator_count=trainer_resource_config.gpu_limit,
            replica_count=trainer_resource_config.num_replicas,
            labels=resource_config.get_resource_labels(
                component=GiGLComponents.Trainer
            ),
            timeout_s=trainer_resource_config.timeout
            if trainer_resource_config.timeout
            else None,
            # This should be `aiplatform.gapic.Scheduling.Strategy[trainer_resource_config.scheduling_strategy]`
            # But mypy complains otherwise...
            # python/gigl/src/training/v2/glt_trainer.py:123: error: The type "type[Strategy]" is not generic and not indexable  [misc]
            # TODO(kmonte): Fix this
            scheduling_strategy=getattr(
                aiplatform.gapic.Scheduling.Strategy,
                trainer_resource_config.scheduling_strategy,
            )
            if trainer_resource_config.scheduling_strategy
            else None,
        )

        vertex_ai_service = VertexAIService(
            project=resource_config.project,
            location=resource_config.vertex_ai_trainer_region,
            service_account=resource_config.service_account_email,
            staging_bucket=resource_config.temp_assets_regional_bucket_path.uri,
        )
        vertex_ai_service.launch_job(job_config=job_config)

    def run(
        self,
        applied_task_identifier: AppliedTaskIdentifier,
        task_config_uri: Uri,
        resource_config_uri: Uri,
        cpu_docker_uri: Optional[str] = None,
        cuda_docker_uri: Optional[str] = None,
    ) -> None:
        # TODO: Support local inference run i.e. non vertex AI
        resource_config_wrapper: GiglResourceConfigWrapper = get_resource_config(
            resource_config_uri=resource_config_uri
        )
        trainer_config = resource_config_wrapper.trainer_config

        if isinstance(trainer_config, LocalResourceConfig):
            # TODO: (svij) Implement local training
            raise NotImplementedError(
                f"Local GLT Inferencer is not yet supported, please specify a {VertexAiResourceConfig.__name__} resource config field."
            )
        elif isinstance(trainer_config, VertexAiResourceConfig):
            self.__execute_VAI_training(
                applied_task_identifier=applied_task_identifier,
                task_config_uri=task_config_uri,
                resource_config_uri=resource_config_uri,
                cpu_docker_uri=cpu_docker_uri,
                cuda_docker_uri=cuda_docker_uri,
            )
        else:
            raise NotImplementedError(
                f"Unsupported resource config for glt inference: {type(trainer_config).__name__}"
            )


if __name__ == "__main__":
    parser = argparse.ArgumentParser(
        description="Program to generate embeddings from a GBML model"
    )
    parser.add_argument(
        "--job_name",
        type=str,
        help="Unique identifier for the job name",
        required=True,
    )
    parser.add_argument(
        "--task_config_uri",
        type=str,
        help="A URI pointing to a GbmlConfig proto serialized as YAML",
        required=True,
    )
    parser.add_argument(
        "--resource_config_uri",
        type=str,
        help="A URI pointing to a GiGLResourceConfig proto serialized as YAML",
        required=True,
    )
    parser.add_argument(
        "--cpu_docker_uri",
        type=str,
        help="User Specified or KFP compiled Docker Image for CPU training",
        required=False,
    )
    parser.add_argument(
        "--cuda_docker_uri",
        type=str,
        help="User Specified or KFP compiled Docker Image for GPU training",
        required=False,
    )

    args = parser.parse_args()

    applied_task_identifier = AppliedTaskIdentifier(args.job_name)
    task_config_uri = UriFactory.create_uri(args.task_config_uri)
    resource_config_uri = UriFactory.create_uri(args.resource_config_uri)
    cpu_docker_uri, cuda_docker_uri = args.cpu_docker_uri, args.cuda_docker_uri

    initialize_metrics(task_config_uri=task_config_uri, service_name=args.job_name)

    glt_trainer = GLTTrainer()
    glt_trainer.run(
        applied_task_identifier=applied_task_identifier,
        task_config_uri=task_config_uri,
        resource_config_uri=resource_config_uri,
        cpu_docker_uri=cpu_docker_uri,
        cuda_docker_uri=cuda_docker_uri,
    )<|MERGE_RESOLUTION|>--- conflicted
+++ resolved
@@ -1,12 +1,7 @@
 import argparse
 from typing import Optional
 
-<<<<<<< HEAD
-from google.cloud import aiplatform
-from google.cloud.aiplatform_v1.types import accelerator_type
-=======
-from google.cloud.aiplatform_v1.types import accelerator_type, env_var
->>>>>>> 864ec801
+from google.cloud.aiplatform_v1.types import Scheduling, accelerator_type, env_var
 
 from gigl.common import Uri, UriFactory
 from gigl.common.constants import (
@@ -130,7 +125,7 @@
             # python/gigl/src/training/v2/glt_trainer.py:123: error: The type "type[Strategy]" is not generic and not indexable  [misc]
             # TODO(kmonte): Fix this
             scheduling_strategy=getattr(
-                aiplatform.gapic.Scheduling.Strategy,
+                Scheduling.Strategy,
                 trainer_resource_config.scheduling_strategy,
             )
             if trainer_resource_config.scheduling_strategy
