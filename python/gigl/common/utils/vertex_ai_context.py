--- conflicted
+++ resolved
@@ -7,10 +7,7 @@
 from dataclasses import dataclass
 from typing import Optional
 
-<<<<<<< HEAD
-=======
 import omegaconf
->>>>>>> 9b997063
 from google.cloud.aiplatform_v1.types import CustomJobSpec
 
 from gigl.common import GcsUri
@@ -165,34 +162,7 @@
     )
 
 
-<<<<<<< HEAD
-def get_num_storage_and_compute_nodes() -> tuple[int, int]:
-    """
-    Returns the number of storage and compute nodes for a Vertex AI job.
-
-    Raises:
-        ValueError: If not running in a Vertex AI job.
-    """
-    if not is_currently_running_in_vertex_ai_job():
-        raise ValueError("Not running in a Vertex AI job.")
-
-    cluster_spec = _parse_cluster_spec()
-    if len(cluster_spec.cluster) != 4:
-        raise ValueError(
-            f"Cluster specification must have 4 worker pools to fetch the number of storage and compute nodes. Found {len(cluster_spec.cluster)} worker pools."
-        )
-    num_storage_nodes = len(cluster_spec.cluster["workerpool0"]) + len(
-        cluster_spec.cluster["workerpool1"]
-    )
-    num_compute_nodes = len(cluster_spec.cluster["workerpool3"])
-
-    return num_storage_nodes, num_compute_nodes
-
-
-@dataclass
-=======
 @dataclass(frozen=True)
->>>>>>> 9b997063
 class TaskInfo:
     """Information about the current task running on this node."""
 
@@ -203,28 +173,16 @@
     ] = None  # Hyperparameter tuning trial identifier (if applicable)
 
 
-<<<<<<< HEAD
-@dataclass
-class ClusterSpec:
-    """Represents the cluster specification for a Vertex AI custom job."""
-=======
 @dataclass(frozen=True)
 class ClusterSpec:
     """Represents the cluster specification for a Vertex AI custom job.
     See the docs for more info:
     https://cloud.google.com/vertex-ai/docs/training/distributed-training#cluster-variables
     """
->>>>>>> 9b997063
 
     cluster: dict[str, list[str]]  # Worker pool names mapped to their replica lists
     environment: str  # The environment string (e.g., "cloud")
     task: TaskInfo  # Information about the current task
-<<<<<<< HEAD
-    job: Optional[CustomJobSpec] = None  # The CustomJobSpec for the current job
-
-
-def _parse_cluster_spec() -> ClusterSpec:
-=======
     # The CustomJobSpec for the current job
     # See the docs for more info:
     # https://cloud.google.com/vertex-ai/docs/reference/rest/v1/CustomJobSpec
@@ -251,7 +209,6 @@
 
 
 def get_cluster_spec() -> ClusterSpec:
->>>>>>> 9b997063
     """
     Parse the cluster specification from the CLUSTER_SPEC environment variable.
     Based on the spec given at:
@@ -267,52 +224,12 @@
     if not is_currently_running_in_vertex_ai_job():
         raise ValueError("Not running in a Vertex AI job.")
 
-<<<<<<< HEAD
-    cluster_spec_json = os.environ.get("CLUSTER_SPEC")
-    if not cluster_spec_json:
-        raise ValueError("CLUSTER_SPEC not found in environment variables.")
-
-    try:
-        cluster_spec_data = json.loads(cluster_spec_json)
-    except json.JSONDecodeError as e:
-        raise json.JSONDecodeError(
-            f"Failed to parse CLUSTER_SPEC JSON: {e.msg}", e.doc, e.pos
-        )
-
-    # Parse the task information
-    task_data = cluster_spec_data.get("task", {})
-    task_info = TaskInfo(
-        type=task_data.get("type", ""),
-        index=task_data.get("index", 0),
-        trial=task_data.get("trial"),
-    )
-
-    # Parse the cluster specification
-    cluster_data = cluster_spec_data.get("cluster", {})
-
-    # Parse the environment
-    environment = cluster_spec_data.get("environment", "cloud")
-
-    # Parse the job specification (optional)
-    job_data = cluster_spec_data.get("job")
-    job_spec = None
-    if job_data:
-        # Convert the dictionary to CustomJobSpec
-        # Note: This assumes the job_data is already in the correct format
-        # You may need to adjust this based on the actual structure
-        job_spec = CustomJobSpec(**job_data)
-
-    return ClusterSpec(
-        cluster=cluster_data, environment=environment, task=task_info, job=job_spec
-    )
-=======
     cluster_spec_str = os.environ.get("CLUSTER_SPEC")
     if not cluster_spec_str:
         raise ValueError("CLUSTER_SPEC not found in environment variables.")
 
     cluster_spec = ClusterSpec.from_json(cluster_spec_str)
     return cluster_spec
->>>>>>> 9b997063
 
 
 def _get_leader_worker_internal_ip_file_path() -> str:
