--- conflicted
+++ resolved
@@ -183,20 +183,13 @@
     environment: str  # The environment string (e.g., "cloud")
     task: TaskInfo  # Information about the current task
 
-<<<<<<< HEAD
-=======
     # NOTE: We intentionally omit the "job" field from the ClusterSpec.
     # As we don't need it atm.
->>>>>>> 864ec801
     # DESPITE what the docs say, this is *not* a CustomJobSpec.
     # It's *sort of* like a PythonPackageSpec, but it's not.
     # It has `jobArgs` instead of `args`.
     # See an example:
     #  {"python_module":"","package_uris":[],"job_args":[]}
-<<<<<<< HEAD
-    job: Optional[dict] = None
-=======
->>>>>>> 864ec801
 
     # We use a custom method for parsing, the "job" is actually a serialized json string.
     @classmethod
@@ -204,13 +197,7 @@
         """Instantiates ClusterSpec from a JSON string."""
         cluster_spec_json = json.loads(json_str)
         if "job" in cluster_spec_json and cluster_spec_json["job"] is not None:
-<<<<<<< HEAD
-            job_spec = json.loads(cluster_spec_json.pop("job"))
-        else:
-            job_spec = None
-=======
             cluster_spec_json.pop("job")
->>>>>>> 864ec801
         conf = omegaconf.OmegaConf.create(cluster_spec_json)
         if isinstance(conf, omegaconf.ListConfig):
             raise ValueError("ListConfig is not supported")
