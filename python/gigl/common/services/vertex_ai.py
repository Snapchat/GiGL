--- conflicted
+++ resolved
@@ -239,13 +239,9 @@
         return job
 
     def launch_graph_store_job(
-<<<<<<< HEAD
-        self, storage_cluster: VertexAiJobConfig, compute_cluster: VertexAiJobConfig
-=======
         self,
         compute_pool_job_config: VertexAiJobConfig,
         storage_pool_job_config: VertexAiJobConfig,
->>>>>>> dc24ca3d
     ) -> aiplatform.CustomJob:
         """Launch a Vertex AI Graph Store job.
 
@@ -253,16 +249,6 @@
         https://cloud.google.com/vertex-ai/docs/training/distributed-training
         for more details.
 
-<<<<<<< HEAD
-
-        NOTE:
-            We use the job_name, timeout, and enable_web_access from the storage cluster.
-            These fields, if set on the compute cluster, will be ignored.
-
-        Args:
-            storage_cluster (VertexAiJobConfig): The configuration for the storage cluster.
-            compute_cluster (VertexAiJobConfig): The configuration for the compute cluster.
-=======
         NOTE:
             We use the job_name, timeout, and enable_web_access from the compute pool job config.
             These fields, if set on the storage pool job config, will be ignored.
@@ -270,20 +256,10 @@
         Args:
             compute_pool_job_config (VertexAiJobConfig): The configuration for the compute pool job.
             storage_pool_job_config (VertexAiJobConfig): The configuration for the storage pool job.
->>>>>>> dc24ca3d
 
         Returns:
             The completed CustomJob.
         """
-<<<<<<< HEAD
-        storage_machine_spec = _create_machine_spec(storage_cluster)
-        compute_machine_spec = _create_machine_spec(compute_cluster)
-        storage_disk_spec = _create_disk_spec(storage_cluster)
-        compute_disk_spec = _create_disk_spec(compute_cluster)
-
-        storage_container_spec = _create_container_spec(storage_cluster, [])
-        compute_container_spec = _create_container_spec(compute_cluster, [])
-=======
         storage_machine_spec = _create_machine_spec(storage_pool_job_config)
         compute_machine_spec = _create_machine_spec(compute_pool_job_config)
         storage_disk_spec = _create_disk_spec(storage_pool_job_config)
@@ -291,25 +267,10 @@
 
         storage_container_spec = _create_container_spec(storage_pool_job_config)
         compute_container_spec = _create_container_spec(compute_pool_job_config)
->>>>>>> dc24ca3d
 
         worker_pool_specs: list[Union[WorkerPoolSpec, dict]] = []
 
         leader_worker_spec = WorkerPoolSpec(
-<<<<<<< HEAD
-            machine_spec=storage_machine_spec,
-            container_spec=storage_container_spec,
-            disk_spec=storage_disk_spec,
-            replica_count=1,
-        )
-        worker_pool_specs.append(leader_worker_spec)
-        if storage_cluster.replica_count > 1:
-            worker_spec = WorkerPoolSpec(
-                machine_spec=storage_machine_spec,
-                container_spec=storage_container_spec,
-                disk_spec=storage_disk_spec,
-                replica_count=storage_cluster.replica_count - 1,
-=======
             machine_spec=compute_machine_spec,
             container_spec=compute_container_spec,
             disk_spec=compute_disk_spec,
@@ -322,57 +283,31 @@
                 container_spec=compute_container_spec,
                 disk_spec=compute_disk_spec,
                 replica_count=compute_pool_job_config.replica_count - 1,
->>>>>>> dc24ca3d
             )
             worker_pool_specs.append(worker_spec)
         else:
             worker_pool_specs.append({})
-<<<<<<< HEAD
-        # For whatever reason, VAI errors out (indescriptly) if we put the computer cluster as anything other
-        # than the fourth worker pool.
-        # So we need to pad.
-        worker_pool_specs.append({})
-        worker_spec = WorkerPoolSpec(
-            machine_spec=compute_machine_spec,
-            container_spec=compute_container_spec,
-            disk_spec=compute_disk_spec,
-            replica_count=compute_cluster.replica_count,
-=======
 
         worker_spec = WorkerPoolSpec(
             machine_spec=storage_machine_spec,
             container_spec=storage_container_spec,
             disk_spec=storage_disk_spec,
             replica_count=compute_pool_job_config.replica_count,
->>>>>>> dc24ca3d
         )
         worker_pool_specs.append(worker_spec)
 
         job = aiplatform.CustomJob(
-<<<<<<< HEAD
-            display_name=storage_cluster.job_name,
-            worker_pool_specs=worker_pool_specs,
-            project=self._project,
-            location=self._location,
-            labels=storage_cluster.labels,
-=======
             display_name=compute_pool_job_config.job_name,
             worker_pool_specs=worker_pool_specs,
             project=self._project,
             location=self._location,
             labels=compute_pool_job_config.labels,
->>>>>>> dc24ca3d
             staging_bucket=self._staging_bucket,
         )
         job.submit(
             service_account=self._service_account,
-<<<<<<< HEAD
-            timeout=storage_cluster.timeout_s,
-            enable_web_access=storage_cluster.enable_web_access,
-=======
             timeout=compute_pool_job_config.timeout_s,
             enable_web_access=compute_pool_job_config.enable_web_access,
->>>>>>> dc24ca3d
         )
         job.wait_for_resource_creation()
         logger.info(f"Created job: {job.resource_name}")
@@ -507,11 +442,7 @@
 
 
 def _create_container_spec(
-<<<<<<< HEAD
-    job_config: VertexAiJobConfig, env_vars: list[env_var.EnvVar]
-=======
     job_config: VertexAiJobConfig, env_vars: Optional[list[env_var.EnvVar]] = None
->>>>>>> dc24ca3d
 ) -> ContainerSpec:
     """Get the container spec for a job config."""
     container_spec = ContainerSpec(
