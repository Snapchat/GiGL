"""Class for interacting with Vertex AI.

Below are some brief definitions of the terminology used by Vertex AI Pipelines:

Resource name: A globally unique identifier for the pipeline, follows https://google.aip.dev/122 and is of the form projects/<project-id>/locations/<location>/pipelineJobs/<job-name>
Job name: aka job_id aka PipelineJob.name the name of a pipeline run, must be unique for a given project and location
Display name: AFAICT purely cosmetic name for a pipeline, can be filtered on but does not show up in the UI
Pipeline name: The name for the pipeline supplied by the pipeline definition (pipeline.yaml).

And a walkthrough to explain how the terminology is used:
```py
@kfp.dsl.component
def source() -> int:
    return 42

@kfp.dsl.component
def doubler(a: int) -> int:
    return a * 2

@kfp.dsl.component
def adder(a: int, b: int) -> int:
    return a + b

@kfp.dsl.pipeline
def get_pipeline() -> int: # NOTE: `get_pipeline` here is  the Pipeline name
    source_task = source()
    double_task = doubler(a=source_task.output)
    adder_task = adder(a=source_task.output, b=double_task.output)
    return adder_task.output

tempdir = tempfile.TemporaryDirectory()
tf = os.path.join(tempdir.name, "pipeline.yaml")
print(f"Writing pipeline definition to {tf}")
kfp.compiler.Compiler().compile(get_pipeline, tf)
job = aip.PipelineJob(
        display_name="this_is_our_pipeline_display_name",
        template_path=tf,
        pipeline_root="gs://my-bucket/pipeline-root",
)
    job.submit(service_account="my-sa@my-project.gserviceaccount.com")
```

Which outputs the following:
Creating PipelineJob
PipelineJob created. Resource name: projects/my-project-id/locations/us-central1/pipelineJobs/get-pipeline-20250226170755
To use this PipelineJob in another session:
pipeline_job = aiplatform.PipelineJob.get('projects/my-project-id/locations/us-central1/pipelineJobs/get-pipeline-20250226170755')
View Pipeline Job:
https://console.cloud.google.com/vertex-ai/locations/us-central1/pipelines/runs/get-pipeline-20250226170755?project=my-project-id
Associating projects/my-project-id/locations/us-central1/pipelineJobs/get-pipeline-20250226170755 to Experiment: example-experiment


And `job` has some properties set as well:

```py
print(f"{job.display_name=}") # job.display_name='this_is_our_pipeline_display_name'
print(f"{job.resource_name=}") # job.resource_name='projects/my-project-id/locations/us-central1/pipelineJobs/get-pipeline-20250226170755'
print(f"{job.name=}") # job.name='get-pipeline-20250226170755' # NOTE: by default, the "job name" is the pipeline name + datetime
```
"""

import datetime
import time
from dataclasses import dataclass
from typing import Final, Optional, Union

from google.cloud import aiplatform
from google.cloud.aiplatform_v1.types import (
    ContainerSpec,
    DiskSpec,
    MachineSpec,
    WorkerPoolSpec,
    env_var,
)

from gigl.common import GcsUri, Uri
from gigl.common.logger import Logger

logger = Logger()

LEADER_WORKER_INTERNAL_IP_FILE_PATH_ENV_KEY: Final[
    str
] = "LEADER_WORKER_INTERNAL_IP_FILE_PATH"


DEFAULT_PIPELINE_TIMEOUT_S: Final[int] = 60 * 60 * 36  # 36 hours
DEFAULT_CUSTOM_JOB_TIMEOUT_S: Final[int] = 60 * 60 * 24  # 24 hours


@dataclass
class VertexAiJobConfig:
    job_name: str
    container_uri: str
    command: list[str]
    args: Optional[list[str]] = None
<<<<<<< HEAD
    environment_variables: Optional[list[tuple[str, str]]] = None
=======
    environment_variables: Optional[list[env_var.EnvVar]] = None
>>>>>>> 7ec3f05e
    machine_type: str = "n1-standard-4"
    accelerator_type: str = "ACCELERATOR_TYPE_UNSPECIFIED"
    accelerator_count: int = 0
    replica_count: int = 1
    boot_disk_type: str = "pd-ssd"  # Persistent Disk SSD
    boot_disk_size_gb: int = 100  # Default disk size in GB
    labels: Optional[dict[str, str]] = None
    timeout_s: Optional[
        int
    ] = None  # Will default to DEFAULT_CUSTOM_JOB_TIMEOUT_S if not provided
    enable_web_access: bool = True


class VertexAIService:
    """
    A class representing a Vertex AI service.

    Args:
        project (str): The project ID.
        location (str): The location of the service.
        service_account (str): The service account to use for authentication.
        staging_bucket (str): The staging bucket for the service.
    """

    def __init__(
        self,
        project: str,
        location: str,
        service_account: str,
        staging_bucket: str,
    ):
        self._project = project
        self._location = location
        self._service_account = service_account
        self._staging_bucket = staging_bucket
        aiplatform.init(
            project=self._project,
            location=self._location,
            staging_bucket=self._staging_bucket,
        )

    @property
    def project(self) -> str:
        """The GCP project that is being used for this service."""
        return self._project

    def launch_job(self, job_config: VertexAiJobConfig) -> aiplatform.CustomJob:
        """
        Launch a Vertex AI CustomJob.
        See the docs for more info.
        https://cloud.google.com/python/docs/reference/aiplatform/latest/google.cloud.aiplatform.CustomJob

        Args:
            job_config (VertexAiJobConfig): The configuration for the job.

        Returns:
            The completed CustomJob.
        """
        logger.info(f"Running Vertex AI job: {job_config.job_name}")

        machine_spec = _create_machine_spec(job_config)

        # This file is used to store the leader worker's internal IP address.
        # Whenever `connect_worker_pool()` is called, the leader worker will
        # write its internal IP address to this file. The other workers will
        # read this file to get the leader worker's internal IP address.
        # See connect_worker_pool() implementation for more details.
        leader_worker_internal_ip_file_path = GcsUri.join(
            self._staging_bucket,
            job_config.job_name,
            datetime.datetime.now().strftime("%Y%m%d-%H%M%S"),
            "leader_worker_internal_ip.txt",
        )
<<<<<<< HEAD
        env_vars = _get_vai_env_vars(job_config.environment_variables) + [
=======
        env_vars: list[env_var.EnvVar] = [
>>>>>>> 7ec3f05e
            env_var.EnvVar(
                name=LEADER_WORKER_INTERNAL_IP_FILE_PATH_ENV_KEY,
                value=leader_worker_internal_ip_file_path.uri,
            )
        ]
        if job_config.environment_variables:
            env_vars.extend(job_config.environment_variables)

        container_spec = _create_container_spec(job_config, env_vars)

        disk_spec = _create_disk_spec(job_config)

        assert (
            job_config.replica_count >= 1
        ), "Replica count can be at minumum 1, i.e. leader worker"

        leader_worker_spec = WorkerPoolSpec(
            machine_spec=machine_spec,
            container_spec=container_spec,
            disk_spec=disk_spec,
            replica_count=1,
        )

        worker_pool_specs: list[WorkerPoolSpec] = [leader_worker_spec]

        if job_config.replica_count > 1:
            worker_spec = WorkerPoolSpec(
                machine_spec=machine_spec,
                container_spec=container_spec,
                disk_spec=disk_spec,
                replica_count=job_config.replica_count - 1,
            )
            worker_pool_specs.append(worker_spec)

        logger.info(
            f"Running Custom job {job_config.job_name} with worker_pool_specs {worker_pool_specs}, in project: {self._project}/{self._location} using staging bucket: {self._staging_bucket}, and attached labels: {job_config.labels}"
        )

        if not job_config.timeout_s:
            logger.info(
                f"No timeout set for Vertex AI job, setting default timeout to {DEFAULT_CUSTOM_JOB_TIMEOUT_S/60/60} hours"
            )
            job_config.timeout_s = DEFAULT_CUSTOM_JOB_TIMEOUT_S
        else:
            logger.info(
                f"Running Vertex AI job with timeout {job_config.timeout_s} seconds"
            )

        job = aiplatform.CustomJob(
            display_name=job_config.job_name,
            worker_pool_specs=worker_pool_specs,
            project=self._project,
            location=self._location,
            labels=job_config.labels,
            staging_bucket=self._staging_bucket,
        )
        job.submit(
            service_account=self._service_account,
            timeout=job_config.timeout_s,
            enable_web_access=job_config.enable_web_access,
        )
        job.wait_for_resource_creation()
        logger.info(f"Created job: {job.resource_name}")
        # Copying https://github.com/googleapis/python-aiplatform/blob/v1.48.0/google/cloud/aiplatform/jobs.py#L207-L215
        # Since for some reason upgrading from VertexAI v1.27.1 to v1.48.0
        # caused the logs to occasionally not be printed.
        logger.info(
            f"See job logs at: https://console.cloud.google.com/ai/platform/locations/{self._location}/training/{job.name}?project={self._project}"
        )
        job.wait_for_completion()
        return job

    def launch_graph_store_job(
        self,
        compute_pool_job_config: VertexAiJobConfig,
        storage_pool_job_config: VertexAiJobConfig,
    ) -> aiplatform.CustomJob:
        """Launch a Vertex AI Graph Store job.

        This launches one Vertex AI CustomJob with two worker pools, see
        https://cloud.google.com/vertex-ai/docs/training/distributed-training
        for more details.

        NOTE:
            We use the job_name, timeout, and enable_web_access from the compute pool job config.
            These fields, if set on the storage pool job config, will be ignored.

        Args:
            compute_pool_job_config (VertexAiJobConfig): The configuration for the compute pool job.
            storage_pool_job_config (VertexAiJobConfig): The configuration for the storage pool job.

        Returns:
            The completed CustomJob.
        """
        storage_machine_spec = _create_machine_spec(storage_pool_job_config)
        compute_machine_spec = _create_machine_spec(compute_pool_job_config)
        storage_disk_spec = _create_disk_spec(storage_pool_job_config)
        compute_disk_spec = _create_disk_spec(compute_pool_job_config)

<<<<<<< HEAD
        env_vars: list[env_var.EnvVar] = _get_vai_env_vars(
            compute_pool_job_config.environment_variables
=======
        env_vars: list[env_var.EnvVar] = (
            compute_pool_job_config.environment_variables or []
>>>>>>> 7ec3f05e
        )

        storage_container_spec = _create_container_spec(
            storage_pool_job_config, env_vars
        )
        compute_container_spec = _create_container_spec(
            compute_pool_job_config, env_vars
        )

        worker_pool_specs: list[Union[WorkerPoolSpec, dict]] = []

        leader_worker_spec = WorkerPoolSpec(
            machine_spec=compute_machine_spec,
            container_spec=compute_container_spec,
            disk_spec=compute_disk_spec,
            replica_count=1,
        )
        worker_pool_specs.append(leader_worker_spec)
        if compute_pool_job_config.replica_count > 1:
            worker_spec = WorkerPoolSpec(
                machine_spec=compute_machine_spec,
                container_spec=compute_container_spec,
                disk_spec=compute_disk_spec,
                replica_count=compute_pool_job_config.replica_count - 1,
            )
            worker_pool_specs.append(worker_spec)
        else:
            worker_pool_specs.append({})

        worker_spec = WorkerPoolSpec(
            machine_spec=storage_machine_spec,
            container_spec=storage_container_spec,
            disk_spec=storage_disk_spec,
            replica_count=compute_pool_job_config.replica_count,
        )
        worker_pool_specs.append(worker_spec)

        job = aiplatform.CustomJob(
            display_name=compute_pool_job_config.job_name,
            worker_pool_specs=worker_pool_specs,
            project=self._project,
            location=self._location,
            labels=compute_pool_job_config.labels,
            staging_bucket=self._staging_bucket,
        )
        job.submit(
            service_account=self._service_account,
            timeout=compute_pool_job_config.timeout_s,
            enable_web_access=compute_pool_job_config.enable_web_access,
        )
        job.wait_for_resource_creation()
        logger.info(f"Created job: {job.resource_name}")
        # Copying https://github.com/googleapis/python-aiplatform/blob/v1.48.0/google/cloud/aiplatform/jobs.py#L207-L215
        # Since for some reason upgrading from VertexAI v1.27.1 to v1.48.0
        # caused the logs to occasionally not be printed.
        logger.info(
            f"See job logs at: https://console.cloud.google.com/ai/platform/locations/{self._location}/training/{job.name}?project={self._project}"
        )
        job.wait_for_completion()
        return job

    def run_pipeline(
        self,
        display_name: str,
        template_path: Uri,
        run_keyword_args: dict[str, str],
        job_id: Optional[str] = None,
        labels: Optional[dict[str, str]] = None,
        experiment: Optional[str] = None,
    ) -> aiplatform.PipelineJob:
        """
        Runs a pipeline using the Vertex AI Pipelines service.
        For more info, see the Vertex AI docs
        https://cloud.google.com/python/docs/reference/aiplatform/latest/google.cloud.aiplatform.PipelineJob#google_cloud_aiplatform_PipelineJob_submit

        Args:
            display_name (str): The display of the pipeline.
            template_path (Uri): The path to the compiled pipeline YAML.
            run_keyword_args (dict[str, str]): Runtime arguements passed to your pipeline.
            job_id (Optional[str]): The ID of the job. If not provided will be the *pipeline_name* + datetime.
                                    Note: The pipeline_name and display_name are *not* the same.
                                    Note: pipeline_name comes is defined in the `template_path` and ultimately comes from Python pipeline definition.
                                    If provided, must be unique.
            labels (Optional[dict[str, str]]): Labels to associate with the run.
            experiment (Optional[str]): The name of the experiment to associate the run with.
        Returns:
            The PipelineJob created.
        """
        job = aiplatform.PipelineJob(
            display_name=display_name,
            template_path=template_path.uri,
            parameter_values=run_keyword_args,
            job_id=job_id,
            project=self._project,
            location=self._location,
            labels=labels,
        )
        job.submit(service_account=self._service_account, experiment=experiment)
        logger.info(f"Created run: {job.resource_name}")
        if experiment:
            logger.info(
                f"Associated run {job.resource_name} with experiment: {experiment}"
            )
        if labels:
            logger.info(f"Associated run {job.resource_name} with labels: {labels}")

        return job

    def get_pipeline_job_from_job_name(self, job_name: str) -> aiplatform.PipelineJob:
        """Fetches the pipeline job with the given job name."""
        return aiplatform.PipelineJob.get(
            f"projects/{self._project}/locations/{self._location}/pipelineJobs/{job_name}"
        )

    @staticmethod
    def get_pipeline_run_url(project: str, location: str, job_name: str) -> str:
        """Returns the URL for the pipeline run."""
        return f"https://console.cloud.google.com/vertex-ai/locations/{location}/pipelines/runs/{job_name}?project={project}"

    @staticmethod
    def wait_for_run_completion(
        resource_name: str,
        timeout: float = DEFAULT_PIPELINE_TIMEOUT_S,
        polling_period_s: int = 60,
    ) -> None:
        """
        Waits for a run to complete.

        Args:
            resource_name (str): The resource name of the run.
            timeout (float): The maximum time to wait for the run to complete, in seconds. Defaults to 7200.
            polling_period_s (int): The time to wait between polling the run status, in seconds. Defaults to 60.
        Returns:
            None
        """
        start_time = time.time()
        logger.info(f"Waiting for run to complete: {resource_name}")
        run = aiplatform.PipelineJob.get(resource_name=resource_name)
        while start_time + timeout > time.time():
            # Note that accesses to `run.state` cause a network call under the hood.
            # We should be careful with accessing this too frequently, and "cache"
            # the state if we need to access it multiple times in short succession.
            state = run.state
            logger.info(
                f"Run {resource_name} in state: {state.name if state else state}"
            )
            if state == aiplatform.gapic.PipelineState.PIPELINE_STATE_SUCCEEDED:
                logger.info("Vertex AI finished with status Succeeded!")
                return
            elif state in (
                aiplatform.gapic.PipelineState.PIPELINE_STATE_FAILED,
                aiplatform.gapic.PipelineState.PIPELINE_STATE_CANCELLED,
            ):
                logger.warning(f"Vertex AI run stopped with status: {state.name}.")
                logger.warning(
                    f"See run at: {VertexAIService.get_pipeline_run_url(run.project, run.location, run.name)}"
                )
                raise RuntimeError(f"Vertex AI run stopped with status: {state.name}.")
            time.sleep(polling_period_s)

        else:
            logger.warning("Timeout reached. Stopping the run.")
            logger.warning(
                f"See run at: {VertexAIService.get_pipeline_run_url(run.project, run.location, run.name)}"
            )
            run.cancel()
            raise RuntimeError(
                f"Vertex AI run stopped with status: {run.state}. "
                f"Please check the Vertex AI page to trace down the error."
            )


def _create_machine_spec(job_config: VertexAiJobConfig) -> MachineSpec:
    """Get the machine spec for a job config."""
    machine_spec = MachineSpec(
        machine_type=job_config.machine_type,
        accelerator_type=job_config.accelerator_type,
        accelerator_count=job_config.accelerator_count,
    )
    return machine_spec


def _create_container_spec(
    job_config: VertexAiJobConfig, env_vars: Optional[list[env_var.EnvVar]] = None
) -> ContainerSpec:
    """Get the container spec for a job config."""
    container_spec = ContainerSpec(
        image_uri=job_config.container_uri,
        command=job_config.command,
        args=job_config.args,
        env=env_vars,
    )
    return container_spec


def _create_disk_spec(job_config: VertexAiJobConfig) -> DiskSpec:
    """Get the disk spec for a job config."""
    disk_spec = DiskSpec(
        boot_disk_type=job_config.boot_disk_type,
        boot_disk_size_gb=job_config.boot_disk_size_gb,
    )
    return disk_spec


def _get_vai_env_vars(
    environment_variables: Optional[list[tuple[str, str]]]
) -> list[env_var.EnvVar]:
    """Get the environment variables for a job config."""
    env_vars: list[env_var.EnvVar] = []
    if environment_variables:
        for env_var, value in environment_variables.items():
            env_vars.append(env_var.EnvVar(name=env_var, value=value))
    return env_vars<|MERGE_RESOLUTION|>--- conflicted
+++ resolved
@@ -93,11 +93,7 @@
     container_uri: str
     command: list[str]
     args: Optional[list[str]] = None
-<<<<<<< HEAD
-    environment_variables: Optional[list[tuple[str, str]]] = None
-=======
     environment_variables: Optional[list[env_var.EnvVar]] = None
->>>>>>> 7ec3f05e
     machine_type: str = "n1-standard-4"
     accelerator_type: str = "ACCELERATOR_TYPE_UNSPECIFIED"
     accelerator_count: int = 0
@@ -171,11 +167,7 @@
             datetime.datetime.now().strftime("%Y%m%d-%H%M%S"),
             "leader_worker_internal_ip.txt",
         )
-<<<<<<< HEAD
-        env_vars = _get_vai_env_vars(job_config.environment_variables) + [
-=======
         env_vars: list[env_var.EnvVar] = [
->>>>>>> 7ec3f05e
             env_var.EnvVar(
                 name=LEADER_WORKER_INTERNAL_IP_FILE_PATH_ENV_KEY,
                 value=leader_worker_internal_ip_file_path.uri,
@@ -275,13 +267,8 @@
         storage_disk_spec = _create_disk_spec(storage_pool_job_config)
         compute_disk_spec = _create_disk_spec(compute_pool_job_config)
 
-<<<<<<< HEAD
-        env_vars: list[env_var.EnvVar] = _get_vai_env_vars(
-            compute_pool_job_config.environment_variables
-=======
         env_vars: list[env_var.EnvVar] = (
             compute_pool_job_config.environment_variables or []
->>>>>>> 7ec3f05e
         )
 
         storage_container_spec = _create_container_spec(
