--- conflicted
+++ resolved
@@ -1,10 +1,7 @@
 from __future__ import annotations
 
-<<<<<<< HEAD
 from collections.abc import Sequence
-=======
 from concurrent.futures import ThreadPoolExecutor, as_completed
->>>>>>> 5de7c0d9
 from pathlib import Path
 from typing import Optional, Union
 
