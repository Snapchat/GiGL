--- conflicted
+++ resolved
@@ -327,15 +327,11 @@
     args = parser.parse_args()
     logger.info(f"Beginning runner.py with args: {args}")
 
-<<<<<<< HEAD
-    parsed_additional_job_args = parse_additional_job_args(args.additional_job_args)
-
-=======
->>>>>>> 5189eb1f
+
     # Assert correctness of args
     _assert_required_flags(args)
 
-    parsed_additional_job_args = _parse_additional_job_args(args.additional_job_args)
+    parsed_additional_job_args = parse_additional_job_args(args.additional_job_args)
     parsed_labels = _parse_labels(args.run_labels)
 
     # Set the default value for compiled_pipeline_path as we cannot set it in argparse as
