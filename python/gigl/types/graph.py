--- conflicted
+++ resolved
@@ -232,33 +232,23 @@
 # then `_T` captures the "dict" types, and the output type is not correctly narrowed.
 # e.g. `reveal_type(to_homogeneous(d: Tensor | dict[..., Tensor] | None]))` is `object`
 # Instead, we enumerate these types, as MyPy does not allow "not" in a TypeVar.
-<<<<<<< HEAD
-=======
 # We should extend this as necessary, just make sure *never* add any Mapping types.
 # NOTE: We have `Optional[SerializedTFRecordInfo]` in the type,
 # As adding `None` and `SerializedTFRecordInfo` separately do not accomplish the equivalent thing.
 # I believe this is due to the fact that the contraints on a `TypeVar` are not
 # are not treated as a union of the types, but rather each as their own case.
->>>>>>> 66398975
 _GraphEntity = TypeVar(
     "_GraphEntity",
     torch.Tensor,
     GraphPartitionData,
     FeaturePartitionData,
     SerializedTFRecordInfo,
-<<<<<<< HEAD
-    Optional[
-        SerializedTFRecordInfo
-    ],  # Adding `None` here doesn't work for some reason...
-    list,
-=======
     Optional[SerializedTFRecordInfo],
     list,
     # TODO(kmonte): Add GLT Partition book here
     # We cannot at the moment as we mypy ignore GLT
     # And adding it as a type here will break mypy.
     # PartitionBook
->>>>>>> 66398975
 )
 
 
