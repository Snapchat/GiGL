--- conflicted
+++ resolved
@@ -1,412 +1,3 @@
-from gigl.nn.models import LinkPredictionGNN
+from gigl.nn.models import LightGCN, LinkPredictionGNN
 
-<<<<<<< HEAD
-__all__ = ["LinkPredictionGNN"]
-=======
-import torch
-import torch.nn as nn
-from torch.nn.parallel import DistributedDataParallel
-from torch_geometric.data import Data, HeteroData
-from torch_geometric.nn.conv import LGConv
-from torchrec.modules.embedding_configs import EmbeddingBagConfig
-from torchrec.modules.embedding_modules import EmbeddingBagCollection
-from torchrec.sparse.jagged_tensor import KeyedJaggedTensor
-from typing_extensions import Self
-
-from gigl.src.common.types.graph_data import NodeType
-from gigl.types.graph import to_heterogeneous_node
-
-
-class LinkPredictionGNN(nn.Module):
-    """
-    Link Prediction GNN model for both homogeneous and heterogeneous use cases
-    Args:
-        encoder (nn.Module): Either BasicGNN or Heterogeneous GNN for generating embeddings
-        decoder (nn.Module): Decoder for transforming embeddings into scores.
-            Recommended to use `gigl.src.common.models.pyg.link_prediction.LinkPredictionDecoder`
-    """
-
-    def __init__(
-        self,
-        encoder: nn.Module,
-        decoder: nn.Module,
-    ) -> None:
-        super().__init__()
-        self._encoder = encoder
-        self._decoder = decoder
-
-    def forward(
-        self,
-        data: Union[Data, HeteroData],
-        device: torch.device,
-        output_node_types: Optional[list[NodeType]] = None,
-    ) -> Union[torch.Tensor, dict[NodeType, torch.Tensor]]:
-        if isinstance(data, HeteroData):
-            if output_node_types is None:
-                raise ValueError(
-                    "Output node types must be specified in forward() pass for heterogeneous model"
-                )
-            return self._encoder(
-                data=data, output_node_types=output_node_types, device=device
-            )
-        else:
-            return self._encoder(data=data, device=device)
-
-    def decode(
-        self,
-        query_embeddings: torch.Tensor,
-        candidate_embeddings: torch.Tensor,
-    ) -> torch.Tensor:
-        return self._decoder(
-            query_embeddings=query_embeddings,
-            candidate_embeddings=candidate_embeddings,
-        )
-
-    @property
-    def encoder(self) -> nn.Module:
-        return self._encoder
-
-    @property
-    def decoder(self) -> nn.Module:
-        return self._decoder
-
-    def to_ddp(
-        self,
-        device: Optional[torch.device],
-        find_unused_encoder_parameters: bool = False,
-    ) -> Self:
-        """
-        Converts the model to DistributedDataParallel (DDP) mode.
-
-        We do this because DDP does *not* expect the forward method of the modules it wraps to be called directly.
-        See how DistributedDataParallel.forward calls _pre_forward:
-        https://github.com/pytorch/pytorch/blob/26807dcf277feb2d99ab88d7b6da526488baea93/torch/nn/parallel/distributed.py#L1657
-        If we do not do this, then calling forward() on the individual modules may not work correctly.
-
-        Calling this function makes it safe to do: `LinkPredictionGNN.decoder(data, device)`
-
-        Args:
-            device (Optional[torch.device]): The device to which the model should be moved.
-                If None, will default to CPU.
-            find_unused_encoder_parameters (bool): Whether to find unused parameters in the model.
-                This should be set to True if the model has parameters that are not used in the forward pass.
-        Returns:
-            LinkPredictionGNN: A new instance of LinkPredictionGNN for use with DDP.
-        """
-
-        if device is None:
-            device = torch.device("cpu")
-        ddp_encoder = DistributedDataParallel(
-            self._encoder.to(device),
-            device_ids=[device] if device.type != "cpu" else None,
-            find_unused_parameters=find_unused_encoder_parameters,
-        )
-        # Do this "backwards" so the we can define "ddp_decoder" as a nn.Module first...
-        if not any(p.requires_grad for p in self._decoder.parameters()):
-            # If the decoder has no trainable parameters, we can just use it as is
-            ddp_decoder = self._decoder.to(device)
-        else:
-            # Only wrap the decoder in DDP if it has parameters that require gradients
-            # Otherwise DDP will complain about no parameters to train.
-            ddp_decoder = DistributedDataParallel(
-                self._decoder.to(device),
-                device_ids=[device] if device.type != "cpu" else None,
-            )
-        self._encoder = ddp_encoder
-        self._decoder = ddp_decoder
-        return self
-
-    def unwrap_from_ddp(self) -> "LinkPredictionGNN":
-        """
-        Unwraps the model from DistributedDataParallel if it is wrapped.
-
-        Returns:
-            LinkPredictionGNN: A new instance of LinkPredictionGNN with the original encoder and decoder.
-        """
-        if isinstance(self._encoder, DistributedDataParallel):
-            encoder = self._encoder.module
-        else:
-            encoder = self._encoder
-
-        if isinstance(self._decoder, DistributedDataParallel):
-            decoder = self._decoder.module
-        else:
-            decoder = self._decoder
-
-        return LinkPredictionGNN(encoder=encoder, decoder=decoder)
-
-
-# TODO(swong3): Move specific models to gigl.nn.models whenever we restructure model placement.
-# TODO(swong3): Abstract TorchRec functionality, and make this LightGCN specific
-# TODO(swong3): Remove device context from LightGCN module (use meta, but will have to figure out how to handle buffer transfer)
-class LightGCN(nn.Module):
-    """
-    LightGCN model with TorchRec integration for distributed ID embeddings.
-
-    Reference: https://arxiv.org/pdf/2002.02126
-
-    This class extends the basic LightGCN implementation to use TorchRec's
-    distributed embedding tables for handling large-scale ID embeddings.
-
-    Args:
-        node_type_to_num_nodes (Union[int, Dict[NodeType, int]]): Map from node types
-            to node counts. Can also pass a single int for homogeneous graphs.
-        embedding_dim (int): Dimension of node embeddings D. Default: 64.
-        num_layers (int): Number of LightGCN propagation layers K. Default: 2.
-        device (torch.device): Device to run the computation on. Default: CPU.
-        layer_weights (Optional[List[float]]): Weights for [e^(0), e^(1), ..., e^(K)].
-            Must have length K+1. If None, uses uniform weights 1/(K+1). Default: None.
-    """
-
-    def __init__(
-        self,
-        node_type_to_num_nodes: Union[int, dict[NodeType, int]],
-        embedding_dim: int = 64,
-        num_layers: int = 2,
-        device: torch.device = torch.device("cpu"),
-        layer_weights: Optional[list[float]] = None,
-    ):
-        super().__init__()
-
-        self._node_type_to_num_nodes = to_heterogeneous_node(node_type_to_num_nodes)
-        self._embedding_dim = embedding_dim
-        self._num_layers = num_layers
-        self._device = device
-
-        # Construct LightGCN α weights: include e^(0) + K propagated layers ==> K+1 weights
-        if layer_weights is None:
-            layer_weights = [1.0 / (num_layers + 1)] * (num_layers + 1)
-        else:
-            if len(layer_weights) != (num_layers + 1):
-                raise ValueError(
-                    f"layer_weights must have length K+1={num_layers+1}, got {len(layer_weights)}"
-                )
-
-        # Register layer weights as a buffer so it moves with the model to different devices
-        self.register_buffer(
-            "_layer_weights",
-            torch.tensor(layer_weights, dtype=torch.float32),
-        )
-
-        # Build TorchRec EBC (one table per node type)
-        # feature key naming convention: f"{node_type}_id"
-        self._feature_keys: list[str] = [
-            f"{node_type}_id" for node_type in self._node_type_to_num_nodes.keys()
-        ]
-        tables: list[EmbeddingBagConfig] = []
-        for node_type, num_nodes in self._node_type_to_num_nodes.items():
-            tables.append(
-                EmbeddingBagConfig(
-                    name=f"node_embedding_{node_type}",
-                    embedding_dim=embedding_dim,
-                    num_embeddings=num_nodes,
-                    feature_names=[f"{node_type}_id"],
-                )
-            )
-
-        self._embedding_bag_collection = EmbeddingBagCollection(
-            tables=tables, device=self._device
-        )
-
-        # Construct LightGCN propagation layers (LGConv = Ā X)
-        self._convs = nn.ModuleList(
-            [LGConv() for _ in range(self._num_layers)]
-        )  # K layers
-
-    def forward(
-        self,
-        data: Union[Data, HeteroData],
-        device: torch.device,
-        output_node_types: Optional[list[NodeType]] = None,
-        anchor_node_ids: Optional[torch.Tensor] = None,
-    ) -> Union[torch.Tensor, dict[NodeType, torch.Tensor]]:
-        """
-        Forward pass of the LightGCN model.
-
-        Args:
-            data (Union[Data, HeteroData]): Graph data (homogeneous or heterogeneous).
-            device (torch.device): Device to run the computation on.
-            output_node_types (Optional[List[NodeType]]): List of node types to return
-                embeddings for. Required for heterogeneous graphs. Default: None.
-            anchor_node_ids (Optional[torch.Tensor]): Local node indices to return
-                embeddings for. If None, returns embeddings for all nodes. Default: None.
-
-        Returns:
-            Union[torch.Tensor, Dict[NodeType, torch.Tensor]]: Node embeddings.
-                For homogeneous graphs, returns tensor of shape [num_nodes, embedding_dim].
-                For heterogeneous graphs, returns dict mapping node types to embeddings.
-        """
-        if isinstance(data, HeteroData):
-            raise NotImplementedError("HeteroData is not yet supported for LightGCN")
-            output_node_types = output_node_types or list(data.node_types)
-            return self._forward_heterogeneous(
-                data, device, output_node_types, anchor_node_ids
-            )
-        else:
-            return self._forward_homogeneous(data, device, anchor_node_ids)
-
-    def _forward_homogeneous(
-        self,
-        data: Data,
-        device: torch.device,
-        anchor_node_ids: Optional[torch.Tensor] = None,
-    ) -> torch.Tensor:
-        """
-        Forward pass for homogeneous graphs using LightGCN propagation.
-
-        Notation follows the LightGCN paper (https://arxiv.org/pdf/2002.02126):
-        - e^(0): Initial embeddings (no propagation)
-        - e^(k): Embeddings after k layers of graph convolution
-        - z: Final embedding = weighted sum of [e^(0), e^(1), ..., e^(K)]
-
-        Variable naming:
-        - embeddings_0: Initial embeddings e^(0) for subgraph nodes
-        - embeddings_k: Current layer embeddings during propagation
-        - all_layer_embeddings: List containing [e^(0), e^(1), ..., e^(K)]
-        - final_embeddings: Final node embeddings (weighted sum)
-
-        Args:
-            data (Data): PyG Data object containing edge_index and node IDs.
-            device (torch.device): Device to run computation on.
-            anchor_node_ids (Optional[torch.Tensor]): Local node indices to return
-                embeddings for. If None, returns embeddings for all nodes. Default: None.
-
-        Returns:
-            torch.Tensor: Tensor of shape [num_nodes, embedding_dim] containing
-                final LightGCN embeddings.
-        """
-        # Check if model is setup to be homogeneous
-        assert len(self._feature_keys) == 1, (
-            f"Homogeneous path expects exactly one node type; got "
-            f"{len(self._feature_keys)} types: {self._feature_keys}"
-        )
-        key = self._feature_keys[0]
-        edge_index = data.edge_index.to(
-            device
-        )  # shape [2, E], where E is the number of edges
-
-        assert hasattr(
-            data, "node"
-        ), "Subgraph must include .node to map local→global IDs."
-        global_ids = data.node.to(
-            device
-        ).long()  # shape [N_sub], maps local 0..N_sub-1 → global ids
-
-        embeddings_0 = self._lookup_embeddings_for_single_node_type(
-            key, global_ids
-        )  # shape [N_sub, D], where N_sub is number of nodes in subgraph and D is embedding_dim
-
-        all_layer_embeddings: list[torch.Tensor] = [embeddings_0]
-        embeddings_k = embeddings_0
-
-        for conv in self._convs:
-            embeddings_k = conv(
-                embeddings_k, edge_index
-            )  # shape [N_sub, D], normalized neighbor averaging over *subgraph* edges
-            all_layer_embeddings.append(embeddings_k)
-
-        final_embeddings = self._weighted_layer_sum(
-            all_layer_embeddings
-        )  # shape [N_sub, D], weighted sum of all layer embeddings
-
-        # If anchor node ids are provided, return the embeddings for the anchor nodes only
-        if anchor_node_ids is not None:
-            anchors_local = anchor_node_ids.to(device).long()  # shape [num_anchors]
-            return final_embeddings[
-                anchors_local
-            ]  # shape [num_anchors, D], embeddings for anchor nodes only
-
-        # Otherwise, return the embeddings for all nodes in the subgraph
-        return (
-            final_embeddings  # shape [N_sub, D], embeddings for all nodes in subgraph
-        )
-
-    def _lookup_embeddings_for_single_node_type(
-        self, node_type: str, ids: torch.Tensor
-    ) -> torch.Tensor:
-        """
-        Fetch per-ID embeddings for a single node type using EmbeddingBagCollection.
-
-        This method constructs a KeyedJaggedTensor (KJT) that includes all EBC feature
-        keys to ensure consistent forward pass behavior. For the requested node type,
-        we create B bags of length 1 (one per ID). For all other node types, we create
-        B bags of length 0. With SUM pooling, non-requested node types contribute zeros
-        and the requested node type acts as identity lookup.
-
-        Args:
-            node_type (str): Feature key for the node type (e.g., "user_id", "item_id").
-            ids (torch.Tensor): Node IDs to look up, shape [batch_size].
-
-        Returns:
-            torch.Tensor: Embeddings for the requested node type, shape [batch_size, embedding_dim].
-        """
-        if node_type not in self._feature_keys:
-            raise KeyError(
-                f"Unknown feature key '{node_type}'. Valid keys: {self._feature_keys}"
-            )
-
-        # Number of examples (one ID per "bag")
-        batch_size = int(ids.numel())  # B is the number of node IDs to lookup
-        device = ids.device
-
-        # Build lengths in key-major order: for each key, we give B lengths.
-        # - requested key: ones (each example has 1 id)
-        # - other keys: zeros (each example has 0 ids)
-        lengths_per_key: list[torch.Tensor] = []
-        for nt in self._feature_keys:
-            if nt == node_type:
-                lengths_per_key.append(
-                    torch.ones(batch_size, dtype=torch.long, device=device)
-                )  # shape [B], all ones for requested key
-            else:
-                lengths_per_key.append(
-                    torch.zeros(batch_size, dtype=torch.long, device=device)
-                )  # shape [B], all zeros for other keys
-
-        lengths = torch.cat(
-            lengths_per_key, dim=0
-        )  # shape [batch_size * num_keys], concatenated lengths for all keys
-
-        # Values only contain the requested key's ids (sum of other lengths is 0)
-        kjt = KeyedJaggedTensor(
-            keys=self._feature_keys,  # include ALL keys known by EBC
-            values=ids.long(),  # shape [batch_size], only batch_size values for the requested key
-            lengths=lengths,  # shape [batch_size * num_keys], batch_size lengths per key, concatenated key-major
-        )
-
-        out = self._embedding_bag_collection(
-            kjt
-        )  # KeyedTensor (dict-like): out[key] -> [batch_size, D]
-        return out[node_type]  # shape [batch_size, D], embeddings for the requested key
-
-    def _weighted_layer_sum(
-        self, all_layer_embeddings: list[torch.Tensor]
-    ) -> torch.Tensor:
-        """
-        Computes weighted sum: w_0 * e^(0) + w_1 * e^(1) + ... + w_K * e^(K).
-
-        This implements the final aggregation step in LightGCN where embeddings from
-        all layers (including the initial e^(0)) are combined using learned weights.
-
-        Args:
-            all_layer_embeddings (List[torch.Tensor]): List [e^(0), e^(1), ..., e^(K)]
-                where each tensor has shape [N, D].
-
-        Returns:
-            torch.Tensor: Weighted sum of all layer embeddings, shape [N, D].
-        """
-        if len(all_layer_embeddings) != len(self._layer_weights):
-            raise ValueError(
-                f"Got {len(all_layer_embeddings)} layer tensors but {len(self._layer_weights)} weights."
-            )
-
-        # Stack all layer embeddings and compute weighted sum
-        # _layer_weights is already a tensor buffer registered in __init__
-        stacked = torch.stack(all_layer_embeddings, dim=0)  # shape [K+1, N, D]
-        w = self._layer_weights.to(stacked.device)  # shape [K+1], ensure on same device
-        out = (stacked * w.view(-1, 1, 1)).sum(
-            dim=0
-        )  # shape [N, D], w_0*X_0 + w_1*X_1 + ...
-
-        return out
->>>>>>> 4f7b05b5
+__all__ = ["LinkPredictionGNN", "LightGCN"]