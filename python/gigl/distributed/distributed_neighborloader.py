from collections import abc
from typing import Callable, Dict, List, Optional, Sequence, Tuple, Union

import torch
from graphlearn_torch.channel import SampleMessage
from graphlearn_torch.distributed import DistLoader, MpDistSamplingWorkerOptions
from graphlearn_torch.sampler import NodeSamplerInput, SamplingConfig, SamplingType
from torch_geometric.data import Data, HeteroData
from torch_geometric.typing import EdgeType

import gigl.distributed.utils
from gigl.common.logger import Logger
from gigl.distributed.constants import (
    DEFAULT_MASTER_INFERENCE_PORT,
    DEFAULT_MASTER_SAMPLING_PORT,
)
from gigl.distributed.dist_context import DistributedContext
from gigl.distributed.dist_link_prediction_dataset import DistLinkPredictionDataset
from gigl.src.common.types.graph_data import (
    NodeType,  # TODO (mkolodner-sc): Change to use torch_geometric.typing
)

logger = Logger()

# When using CPU based inference/training, we default cpu threads for neighborloading on top of the per process parallelism.
DEFAULT_NUM_CPU_THREADS = 2


class DistNeighborLoader(DistLoader):
    _transforms: Sequence[Callable[[Union[Data, HeteroData]], Union[Data, HeteroData]]]

    def __init__(
        self,
        dataset: DistLinkPredictionDataset,
        num_neighbors: Union[List[int], Dict[EdgeType, List[int]]],
        context: DistributedContext,
        local_process_rank: int,  # TODO: Move this to DistributedContext
        local_process_world_size: int,  # TODO: Move this to DistributedContext
        input_nodes: Optional[
            Union[torch.Tensor, Tuple[NodeType, torch.Tensor]]
        ] = None,
        num_workers: int = 1,
        batch_size: int = 1,
        pin_memory_device: Optional[torch.device] = None,
        worker_concurrency: int = 4,
        channel_size: str = "4GB",
        process_start_gap_seconds: float = 60.0,
        num_cpu_threads: Optional[int] = None,
        shuffle: bool = False,
        drop_last: bool = False,
        _main_inference_port: int = DEFAULT_MASTER_INFERENCE_PORT,
        _main_sampling_port: int = DEFAULT_MASTER_SAMPLING_PORT,
    ):
        """
        Note: We try to adhere to pyg dataloader api as much as possible.
        See the following for reference:
        https://pytorch-geometric.readthedocs.io/en/2.5.2/_modules/torch_geometric/loader/node_loader.html#NodeLoader
        https://pytorch-geometric.readthedocs.io/en/2.5.2/_modules/torch_geometric/distributed/dist_neighbor_loader.html#DistNeighborLoader

        Args:
            dataset (DistLinkPredictionDataset): The dataset to sample from.
            num_neighbors (List[int] or Dict[Tuple[str, str, str], List[int]]):
                The number of neighbors to sample for each node in each iteration.
                If an entry is set to `-1`, all neighbors will be included.
                In heterogeneous graphs, may also take in a dictionary denoting
                the amount of neighbors to sample for each individual edge type.
            context (DistributedContext): Distributed context information of the current process.
            local_process_rank (int): The local rank of the current process within a node.
            local_process_world_size (int): The total number of processes within a node.
            input_nodes (torch.Tensor or Tuple[str, torch.Tensor]): The
                indices of seed nodes to start sampling from.
                It is of type `torch.LongTensor` for homogeneous graphs.
                If set to `None` for homogeneous settings, all nodes will be considered.
                In heterogeneous graphs, this flag must be passed in as a tuple that holds
                the node type and node indices. (default: `None`)
            num_workers (int): How many workers to use (subprocesses to spwan) for
                    distributed neighbor sampling of the current process. (default: ``1``).
            batch_size (int, optional): how many samples per batch to load
                (default: ``1``).
            pin_memory_device (str, optional): The target device that the sampled
                results should be copied to. If set to ``None``, the device is inferred based off of
                (got by ``gigl.distributed.utils.device.get_available_device``). Which uses the
                local_process_rank and torch.cuda.device_count() to assign the device. If cuda is not available,
                the cpu device will be used. (default: ``None``).
            worker_concurrency (int): The max sampling concurrency for each sampling
                worker. Load testing has showed that setting worker_concurrency to 4 yields the best performance
                for sampling. Although, you may whish to explore higher/lower settings when performance tuning.
                (default: `4`).
            channel_size (int or str): The shared-memory buffer size (bytes) allocated
                for the channel. Can be modified for performance tuning; a good starting point is: ``num_workers * 64MB``
                (default: "4GB").
            process_start_gap_seconds (float): Delay between each process for initializing neighbor loader. At large scales,
                it is recommended to set this value to be between 60 and 120 seconds -- otherwise multiple processes may
                attempt to initialize dataloaders at overlapping times, which can cause CPU memory OOM.
            num_cpu_threads (Optional[int]): Number of cpu threads PyTorch should use for CPU training/inference
                neighbor loading; on top of the per process parallelism.
                Defaults to `2` if set to `None` when using cpu training/inference.
            shuffle (bool): Whether to shuffle the input nodes. (default: ``False``).
            drop_last (bool): Whether to drop the last incomplete batch. (default: ``False``).
            _main_inference_port (int): WARNING: You don't need to configure this unless port conflict issues. Slotted for refactor.
                The port number to use for inference processes.
                In future, the port will be automatically assigned based on availability.
                Currently defaults to: gigl.distributed.constants.DEFAULT_MASTER_INFERENCE_PORT
            _main_sampling_port (int): WARNING: You don't need to configure this unless port conflict issues. Slotted for refactor.
                The port number to use for sampling processes.
                In future, the port will be automatically assigned based on availability.
                Currently defaults to: gigl.distributed.constants.DEFAULT_MASTER_SAMPLING_PORT
        """

        # Set self._shutdowned right away, that way if we throw here, and __del__ is called,
        # then we can properly clean up and don't get extraneous error messages.
        # We set to `True` as we don't need to cleanup right away, and this will get set
        # to `False` in super().__init__()` e.g.
        # https://github.com/alibaba/graphlearn-for-pytorch/blob/26fe3d4e050b081bc51a79dc9547f244f5d314da/graphlearn_torch/python/distributed/dist_loader.py#L125C1-L126C1
        self._shutdowned = True

        if input_nodes is None:
            if dataset.node_ids is None:
                raise ValueError(
                    "Dataset must have node ids if input_nodes are not provided."
                )
            if isinstance(dataset.node_ids, abc.Mapping):
                raise ValueError(
                    f"input_nodes must be provided for heterogeneous datasets, received node_ids of type: {dataset.node_ids.keys()}"
                )
            input_nodes = dataset.node_ids

        if isinstance(num_neighbors, abc.Mapping):
            # TODO(kmonte): We should enable this. We have two blockers:
            # 1. We need to treat `EdgeType` as a proper tuple, not the GiGL`EdgeType`.
            # 2. There are (likely) some GLT bugs around https://github.com/alibaba/graphlearn-for-pytorch/blob/26fe3d4e050b081bc51a79dc9547f244f5d314da/graphlearn_torch/python/distributed/dist_neighbor_sampler.py#L317-L318
            # Where if num_neighbors is a dict then we index into it improperly.
            if not isinstance(dataset.graph, abc.Mapping):
                raise ValueError(
                    "When num_neighbors is a dict, the dataset must be heterogeneous."
                )
            if num_neighbors.keys() != dataset.graph.keys():
                raise ValueError(
                    f"num_neighbors must have all edge types in the graph, received: {num_neighbors.keys()} with for graph with edge types {dataset.graph.keys()}"
                )
            hops = len(next(iter(num_neighbors.values())))
            if not all(len(fanout) == hops for fanout in num_neighbors.values()):
                raise ValueError(
                    f"num_neighbors must be a dict of edge types with the same number of hops. Received: {num_neighbors}"
                )

        # Determines if the node ids passed in are heterogeneous or homogeneous.
        if isinstance(input_nodes, torch.Tensor):
            node_ids = input_nodes
            node_type = None
        else:
            node_type, node_ids = input_nodes

        curr_process_nodes = shard_nodes_by_process(
            input_nodes=node_ids,
            local_process_rank=local_process_rank,
            local_process_world_size=local_process_world_size,
        )

        input_data = NodeSamplerInput(node=curr_process_nodes, input_type=node_type)

        device = (
            pin_memory_device
            if pin_memory_device
            else gigl.distributed.utils.get_available_device(
                local_process_rank=local_process_rank
            )
        )
        # Sets up processes and torch device for initializing the GLT DistNeighborLoader, setting up RPC and worker groups to minimize
        # the memory overhead and CPU contention.
        logger.info(
            f"Initializing neighbor loader worker in process: {local_process_rank}/{local_process_world_size} using device: {device}"
        )
        should_use_cpu_workers = device.type == "cpu"
        if should_use_cpu_workers and num_cpu_threads is None:
            logger.info(
                "Using CPU workers, but found num_cpu_threads to be None. "
                f"Will default setting num_cpu_threads to {DEFAULT_NUM_CPU_THREADS}."
            )
            num_cpu_threads = DEFAULT_NUM_CPU_THREADS
        gigl.distributed.utils.init_neighbor_loader_worker(
            master_ip_address=context.main_worker_ip_address,
            local_process_rank=local_process_rank,
            local_process_world_size=local_process_world_size,
            rank=context.global_rank,
            world_size=context.global_world_size,
            master_worker_port=_main_inference_port,
            device=device,
            should_use_cpu_workers=should_use_cpu_workers,
            # Lever to explore tuning for CPU based inference
            num_cpu_threads=num_cpu_threads,
            process_start_gap_seconds=process_start_gap_seconds,
        )
        logger.info(
            f"Finished initializing neighbor loader worker:  {local_process_rank}/{local_process_world_size}"
        )

        # Sets up worker options for the dataloader
        worker_options = MpDistSamplingWorkerOptions(
            num_workers=num_workers,
            worker_devices=[torch.device("cpu") for _ in range(num_workers)],
            worker_concurrency=worker_concurrency,
            # Each worker will spawn several sampling workers, and all sampling workers spawned by workers in one group
            # need to be connected. Thus, we need master ip address and master port to
            # initate the connection.
            # Note that different groups of workers are independent, and thus
            # the sampling processes in different groups should be independent, and should
            # use different master ports.
            master_addr=context.main_worker_ip_address,
            master_port=_main_sampling_port + local_process_rank,
            # Load testing show that when num_rpc_threads exceed 16, the performance
            # will degrade.
            num_rpc_threads=min(dataset.num_partitions, 16),
            rpc_timeout=600,
            channel_size=channel_size,
            pin_memory=device.type == "cuda",
        )

        # May be set by base classes.
        if not hasattr(self, "_transforms"):
            self._transforms = []

        sampling_config = SamplingConfig(
            sampling_type=SamplingType.NODE,
            num_neighbors=num_neighbors,
            batch_size=batch_size,
            shuffle=shuffle,
            drop_last=drop_last,
            with_edge=True,
            collect_features=True,
            with_neg=False,
            with_weight=False,
            edge_dir=dataset.edge_dir,
            seed=None,  # it's actually optional - None means random.
        )
        super().__init__(dataset, input_data, sampling_config, device, worker_options)

    def _collate_fn(self, msg: SampleMessage) -> Union[Data, HeteroData]:
        data = super()._collate_fn(msg)
        for transform in self._transforms:
            data = transform(data)
        return data


<<<<<<< HEAD
class DistABLPLoader(DistNeighborLoader):
    def __init__(
        self,
        dataset: DistLinkPredictionDataset,
        num_neighbors: Union[List[int], Dict[EdgeType, List[int]]],
        context: DistributedContext,
        local_process_rank: int,  # TODO: Move this to DistributedContext
        local_process_world_size: int,  # TODO: Move this to DistributedContext
        input_nodes: Optional[
            Union[
                torch.Tensor,
                Tuple[NodeType, torch.Tensor],
            ]
        ] = None,
        num_workers: int = 1,
        batch_size: int = 1,
        pin_memory_device: Optional[torch.device] = None,
        worker_concurrency: int = 4,
        channel_size: str = "4GB",
        process_start_gap_seconds: float = 60.0,
        num_cpu_threads: Optional[int] = None,
        shuffle: bool = False,
        drop_last: bool = False,
        _main_inference_port: int = DEFAULT_MASTER_INFERENCE_PORT,
        _main_sampling_port: int = DEFAULT_MASTER_SAMPLING_PORT,
    ):
        """
        Neighbor loader for Anchor Based Link Prediction (ABLP) tasks.

        Note that for this class, the dataset must *always* be heterogeneous,
        as we need separate edge types for positive and negative labels.

        If you provide `input_nodes` for homogeneous input (only as a Tensor),
        Then we will attempt to infer the positive and optional negative labels
        from the dataset.
        In this case, the output of the loader will be a torch_geometric.data.Data object.
        Otherwise, the output will be a torch_geometric.data.HeteroData object.

           Args:
            dataset (DistLinkPredictionDataset): The dataset to sample from.
            num_neighbors (List[int] or Dict[Tuple[str, str, str], List[int]]):
                The number of neighbors to sample for each node in each iteration.
                If an entry is set to `-1`, all neighbors will be included.
                In heterogeneous graphs, may also take in a dictionary denoting
                the amount of neighbors to sample for each individual edge type.
            context (DistributedContext): Distributed context information of the current process.
            local_process_rank (int): The local rank of the current process within a node.
            local_process_world_size (int): The total number of processes within a node.
            input_nodes (torch.Tensor or Tuple[str, torch.Tensor]): The
                indices of seed nodes to start sampling from.
                It is of type `torch.LongTensor` for homogeneous graphs.
                If set to `None` for homogeneous settings, all nodes will be considered.
                In heterogeneous graphs, this flag must be passed in as a tuple that holds
                the node type and node indices. (default: `None`)
            num_workers (int): How many workers to use (subprocesses to spwan) for
                    distributed neighbor sampling of the current process. (default: ``1``).
            batch_size (int, optional): how many samples per batch to load
                (default: ``1``).
            pin_memory_device (str, optional): The target device that the sampled
                results should be copied to. If set to ``None``, the device is inferred based off of
                (got by ``gigl.distributed.utils.device.get_available_device``). Which uses the
                local_process_rank and torch.cuda.device_count() to assign the device. If cuda is not available,
                the cpu device will be used. (default: ``None``).
            worker_concurrency (int): The max sampling concurrency for each sampling
                worker. Load testing has showed that setting worker_concurrency to 4 yields the best performance
                for sampling. Although, you may whish to explore higher/lower settings when performance tuning.
                (default: `4`).
            channel_size (int or str): The shared-memory buffer size (bytes) allocated
                for the channel. Can be modified for performance tuning; a good starting point is: ``num_workers * 64MB``
                (default: "4GB").
            process_start_gap_seconds (float): Delay between each process for initializing neighbor loader. At large scales,
                it is recommended to set this value to be between 60 and 120 seconds -- otherwise multiple processes may
                attempt to initialize dataloaders at overlapping times, which can cause CPU memory OOM.
            num_cpu_threads (Optional[int]): Number of cpu threads PyTorch should use for CPU training/inference
                neighbor loading; on top of the per process parallelism.
                Defaults to `2` if set to `None` when using cpu training/inference.
            shuffle (bool): Whether to shuffle the input nodes. (default: ``False``).
            drop_last (bool): Whether to drop the last incomplete batch. (default: ``False``).
        """

        # Set self._shutdowned right away, that way if we throw here, and __del__ is called,
        # then we can properly clean up and don't get extraneous error messages.
        # We set to `True` as we don't need to cleanup right away, and this will get set
        # to `False` in super().__init__()` e.g.
        # https://github.com/alibaba/graphlearn-for-pytorch/blob/26fe3d4e050b081bc51a79dc9547f244f5d314da/graphlearn_torch/python/distributed/dist_loader.py#L125C1-L126C1
        self._shutdowned = True
        # TODO(kmonte): Remove these checks and support properly heterogeneous NABLP.
        if isinstance(input_nodes, tuple):
            raise ValueError(
                "Heterogeneous ABLP is not supported yet. Provide node_ids as a tensor."
            )
        if isinstance(num_neighbors, abc.Mapping):
            raise ValueError(
                "Heterogeneous ABLP is not supported yet. Provide num_neighbors as a list of integers."
            )
        if input_nodes is None:
            if dataset.node_ids is None:
                raise ValueError(
                    "Dataset must have node ids if input_nodes are not provided."
                )
            if isinstance(dataset.node_ids, abc.Mapping):
                raise ValueError(
                    f"input_nodes must be provided for heterogeneous datasets, received node_ids of type: {dataset.node_ids.keys()}"
                )
            input_nodes = dataset.node_ids

        if not isinstance(dataset.graph, abc.Mapping):
            raise ValueError(
                f"The dataset must be heterogeneous for ABLP. Recieved dataset with graph of type: {type(dataset.graph)}"
            )

        if DEFAULT_HOMOGENEOUS_EDGE_TYPE not in dataset.graph:
            raise ValueError(
                f"With Homogeneous ABLP, the graph must have {DEFAULT_HOMOGENEOUS_EDGE_TYPE} edge type, received {dataset.graph.keys()}."
            )

        if isinstance(input_nodes, abc.Mapping):
            input_nodes = input_nodes[DEFAULT_HOMOGENEOUS_NODE_TYPE]

        if len(input_nodes.shape) != 1:
            raise ValueError(
                f"input_nodes must be a 1D tensor, got {input_nodes.shape}."
            )
        positive_label_edge_type, negative_label_edge_type = select_label_edge_types(
            DEFAULT_HOMOGENEOUS_EDGE_TYPE, dataset.graph.keys()
        )
        # We want to setup "input_nodes" as an approppriately shaped tensor for sampling.
        # Our goal here is to:
        # * Sample against anchor nodes and their labels together
        # * Later dissambiguate what anchors have which labels.
        # Let's say we have the following graph:
        # Message passing edges:
        # A -> B -> C
        # Positive label edges:
        # A -> D
        # B -> F
        # Negative label edges:
        # A -> E
        # B -> G
        # Then we want to sample `{A, D, E}, {B, F, G}` together.
        # Therefor we want to create `input_nodes` as:
        # `[[A, -2, D, -3, E, -4], [B, -2, F, -3, G, -4]]`
        # We use -2, -3, -4 as sentinels to distinguish between the anchor node, positive labels, and negative labels.
        # The sentinels will later be stripped out by _LabeledNodeSamplerInput.
        positive_labels, negative_labels = get_labels_for_anchor_nodes(
            dataset, input_nodes, positive_label_edge_type, negative_label_edge_type
        )  # (num_nodes X num_positive_labels), (num_nodes X num_negative_labels)
        # TODO (kmonte): Potentially - we can avoid using the sentinel values with either nested/jagged tensors
        # or upstreaming changes to GLT to allow us to disasmbiguate between anchors and labels.
        extracted_input_nodes = input_nodes.unsqueeze(1)  # (num_nodes X 1)
        if negative_labels is not None:
            anchor_sentinel = -2
            positive_sentinel = -3
            negative_sentinel = -4
            input_nodes = torch.cat(
                [
                    extracted_input_nodes,
                    torch.full_like(extracted_input_nodes, anchor_sentinel),
                    positive_labels,
                    torch.full_like(extracted_input_nodes, positive_sentinel),
                    negative_labels,
                    torch.full_like(extracted_input_nodes, negative_sentinel),
                ],
                dim=1,
            )  # (num_nodes X (num_positive_labels + num_negative_labels + 4))
        else:
            anchor_sentinel = -2
            positive_sentinel = -3
            negative_sentinel = None
            input_nodes = torch.cat(
                [
                    extracted_input_nodes,
                    torch.full_like(extracted_input_nodes, anchor_sentinel),
                    positive_labels,
                    torch.full_like(extracted_input_nodes, positive_sentinel),
                ],
                dim=1,
            )  # (num_nodes X (num_positive_labels + 3))

        # _batch_store is a multi-process shared dict that stores the sampled nodes for each process.
        # It is a mapping of (node_type, sampled_nodes) to the "full batch".
        # Since the full batch may contain invalid node ids (sentinels and padding),
        # we need to strip out invalid node ids (< 0), in `_LabeledNodeSamplerInput`
        # before we can sample.
        # But since we do care about the sentinels and padding, we need to
        # keep the "full batch" as the value of the dict.
        # We use a multiprocessing dict as the sampling and transforms happen in different
        # processes.
        # TODO (kmonte): We can avoid _batch_store if we have GLT output the "full batch".
        node_batches_by_sampled_nodes: abc.MutableMapping[
            tuple[NodeType, tuple[int, ...]], torch.Tensor
        ] = torch.multiprocessing.Manager().dict()
        self._batch_store = node_batches_by_sampled_nodes

        input_nodes = (DEFAULT_HOMOGENEOUS_NODE_TYPE, input_nodes)
        logger.info(
            f"Converted input nodes to tuple of ({DEFAULT_HOMOGENEOUS_NODE_TYPE}, {input_nodes[1].shape})."
        )
        transforms: Sequence[
            Callable[[Union[Data, HeteroData]], Union[Data, HeteroData]]
        ] = [
            _SupervisedToHomogeneous(
                message_passing_edge_type=DEFAULT_HOMOGENEOUS_EDGE_TYPE,
            ),
            _SetLabels(
                batch_store=node_batches_by_sampled_nodes,
                anchor_node_sentinel=anchor_sentinel,
                positive_label_sentinel=positive_sentinel,
                negative_label_sentinel=negative_sentinel,
            ),
        ]
        self._transforms = transforms
        # TODO(kmonte): stop setting fanout for positive/negative once GLT sampling is fixed.
        zero_samples = [0] * len(num_neighbors)
        num_neighbors = to_heterogeneous_edge(num_neighbors)
        num_neighbors[positive_label_edge_type] = zero_samples
        if negative_label_edge_type is not None:
            num_neighbors[negative_label_edge_type] = zero_samples
        logger.info(f"Overwrote num_neighbors to: {num_neighbors}.")

        super().__init__(
            dataset=dataset,
            num_neighbors=num_neighbors,
            context=context,
            local_process_rank=local_process_rank,
            local_process_world_size=local_process_world_size,
            input_nodes=input_nodes,
            num_workers=num_workers,
            batch_size=batch_size,
            pin_memory_device=pin_memory_device,
            worker_concurrency=worker_concurrency,
            channel_size=channel_size,
            process_start_gap_seconds=process_start_gap_seconds,
            num_cpu_threads=num_cpu_threads,
            shuffle=shuffle,
            drop_last=drop_last,
            _main_inference_port=_main_inference_port,
            _main_sampling_port=_main_sampling_port,
        )

    def _get_node_sampler_input(
        self, node: torch.Tensor, input_type: Optional[Union[NodeType, str]]
    ) -> NodeSamplerInput:
        return _LabeledNodeSamplerInput(node, input_type, self._batch_store)


def _shard_nodes_by_process(
    input_nodes: Union[torch.Tensor, Tuple[str, torch.Tensor]],
    local_process_rank: int,
    local_process_world_size: int,
) -> Union[torch.Tensor, Tuple[str, torch.Tensor]]:
    def shard(nodes: torch.Tensor) -> torch.Tensor:
        num_node_ids_per_process = nodes.size(0) // local_process_world_size
        start_index = local_process_rank * num_node_ids_per_process
        end_index = (
            nodes.size(0)
            if local_process_rank == local_process_world_size - 1
            else start_index + num_node_ids_per_process
        )
        logger.info(f"Slicing nodes ({nodes.shape}) from {start_index} to {end_index}.")
        nodes_for_current_process = nodes[start_index:end_index]
        return nodes_for_current_process

    if isinstance(input_nodes, torch.Tensor):
        return shard(input_nodes)
    else:
        node_type, node_ids = input_nodes
        node_ids = shard(node_ids)
        return (node_type, node_ids)


_GraphData = TypeVar("_GraphData", Data, HeteroData)


class _LabeledNodeSamplerInput(NodeSamplerInput):
    """
    Allows for guaranteeing that all "label sets" are sampled together.

    A "label set" is an anchor node, and it's positive and negative labels.
    For instance if we have the graph:
        # Message passing
        A -> B -> C
        # Positive label
        A -> D
        # Negative label
        A -> E

    Then the label set for A is (A, D, E).

    If this is being used for labeled input, then the `node` input should be a tensor of shape N x M
    where N is the number of label sets, and M is the number of nodes in each label set.

    This class may also be given a tensor of shape N x 1, in which case there is no guarantee
    a node and it's labels are sampled together.
    """

    def __init__(
        self,
        node: torch.Tensor,
        input_type: Optional[Union[str, NodeType]],
        batch_store: Optional[
            abc.MutableMapping[tuple[NodeType, tuple[int, ...]], torch.Tensor]
        ] = None,
    ):
        """
        Args:
            node (torch.Tensor): The node ids to sample.
            input_type (Union[str, NodeType]): The type of the node.
            batch_store (Optional[abc.MutableMapping[tuple[NodeType, tuple[int, ...]]]]): The batch store to use for the sampled nodes. Should be a multiprocessing dict.
        """
        super().__init__(node, input_type)
        self._batch_store = batch_store

    def __len__(self) -> int:
        return self.node.shape[0]

    def __getitem__(
        self, index: Union[torch.Tensor, Any]
    ) -> "_LabeledNodeSamplerInput":
        if not isinstance(index, torch.Tensor):
            index = torch.tensor(index, dtype=torch.long)
        index = index.to(self.node.device)
        full_batch = self.node[index].view(-1)
        nodes_to_sample = full_batch[full_batch >= 0]
        if self._batch_store is not None:
            # Dedup the nodes to sample.
            # We use a `dict` here to dedup the nodes, as `set` does not preserve
            # insertion order, which need to keep we can differentiate between:
            # anchor: A, positive: B, negative: C
            # and
            # anchor: C, positive: B, negative: A
            # We use a tuple so it can be a hash key.
            nodes = tuple(
                dict(zip(nodes_to_sample.tolist(), itertools.cycle([None]))).keys()
            )
            self._batch_store[self.input_type, nodes] = full_batch
        return _LabeledNodeSamplerInput(nodes_to_sample, self.input_type)


class _SupervisedToHomogeneous:
    """Transform class to convert a heterogeneous graph to a homogeneous graph."""

    def __init__(
        self,
        message_passing_edge_type: EdgeType,
    ):
        """
        Args:
            message_passing_edge_type (EdgeType): The edge type to use for message passing.
        """

        self._message_passing_edge_type = message_passing_edge_type

    def __call__(self, data: HeteroData) -> Data:
        """Transform the heterogeneous graph to a homogeneous graph."""
        homogeneous_data = data.edge_type_subgraph(
            [self._message_passing_edge_type]
        ).to_homogeneous(add_edge_type=False, add_node_type=False)

        return homogeneous_data


class _SetLabels:
    """Transform class to set labels for the nodes in the graph."""

    def __init__(
        self,
        batch_store: abc.MutableMapping[tuple[NodeType, tuple[int, ...]], torch.Tensor],
        anchor_node_sentinel: int,
        positive_label_sentinel: int,
        negative_label_sentinel: Optional[int] = None,
    ):
        """
        Sets the labels for nodes in Data.y_positive and Data.y_negative.
        The labels are set based on the anchor node and positive label sentinels.
        We assume that the input batch is a 1D tensor of node ids, or fornat:
            `[<anchor node>, <anchor node sentinel>, <positive labels>, <positive label sentinel>, <negative label>, <negative label sentinel>]`
        Will also set anchor node ids.


        The returned data will have the following additional attributes:
            * `y_positive`: A mapping from anchor node id -> positive label node ids.
            * (Optionally)`y_negative`: A mapping from anchor node id -> negative label node ids.

        We expect that the batch store contains:
            * `(node_type, node_ids)` as the key
            * where `node_ids` is a 1D tensor of node ids
            * where the sentinel values have been removed,
            * the node ids have been de-duped
            * and the node ids are in the same order as the input batch.

        For example, if the input batch is:
            `[0, -1, 1, -2, 3, 1 -3]`
            for anchor node 0, positive label 1, and negative labels 3, 1,
            and sentinal values are -1, -2, and -3,
        then the batch store will have the key `(node_type, (0, 1, 3))`.

        Args:
            batch_store (abc.MutableMapping): The batch store to use for the graph.
            anchor_node_sentinel (int): The sentinel value for the anchor node.
            positive_label_sentinel (int): The sentinel value for the positive label.
            negative_label_sentinel (Optional[int]): The sentinel value for the negative label.
            If not provided, then negative labels will not be set.
        """
        self._batch_store = batch_store
        self._anchor_node_sentinel = anchor_node_sentinel
        self._positive_label_sentinel = positive_label_sentinel
        self._negative_label_sentinel = negative_label_sentinel

    def __call__(self, data: _GraphData) -> _GraphData:
        """Transform the heterogeneous graph to a homogeneous graph."""
        is_heterogeneous = isinstance(data, HeteroData)
        positive_labels: dict[NodeType, dict[int, torch.Tensor]] = {}
        negative_labels: dict[NodeType, dict[int, torch.Tensor]] = {}
        if is_heterogeneous:
            node_types = data.node_types
        else:
            node_types = [DEFAULT_HOMOGENEOUS_NODE_TYPE]

        # The approach here is:
        # For each node type:
        # 1. Get the "full batch" of node ids, containing the sentinels.
        # e.g. [<anchor node>, <anchor node sentinel>, <positive labels>, <positive label sentinel>, <negative labels>, <negative label sentinel>]
        # or [0, -1, 1, 2, -3, 3, -4]
        # Where 0 is the anchor node, -1 is the anchor node sentinel, 1 and 2 are the positive labels,
        # -3 is the positive label sentinel, 3 is the negative label, and -4 is the negative label sentinel.
        # 2. Select the indices of all the sentinels.
        # 3. Get the labels between the sentinels.
        # 4. Set the labels in the data object.
        # TODO(kmonte): Since the labels are padded, we should be able to vectorize this.
        for node_type in node_types:
            full_batch: torch.Tensor
            # data.batch is already de-duped.
            # Represents all nodes that were sampled in the batch.
            if is_heterogeneous:
                batch = tuple(data[node_type].batch.tolist())
            else:
                batch = tuple(data.batch.tolist())
            full_batch = self._batch_store.pop((node_type, batch))  # [N]
            # Get indices of the sentinels.
            achor_node_sentinels = torch.nonzero(
                full_batch == self._anchor_node_sentinel
            ).squeeze(
                1
            )  # [Num sampled anchors]
            positive_label_sentinels = torch.nonzero(
                full_batch == self._positive_label_sentinel
            ).squeeze(
                1
            )  # [Num sampled anchors]
            pos_labels: dict[int, torch.Tensor] = {}
            if self._negative_label_sentinel is not None:
                negative_label_sentinels = torch.nonzero(
                    full_batch == self._negative_label_sentinel
                ).squeeze(
                    1
                )  # [Num sampled anchors]
                neg_labels = {}
                for anchor, positive, negative in zip(
                    achor_node_sentinels,
                    positive_label_sentinels,
                    negative_label_sentinels,
                ):
                    anchor_node = int(full_batch[anchor - 1].item())
                    pos_batch = full_batch[anchor + 1 : positive].view(
                        -1
                    )  # [max num positive labels]
                    pos_labels[anchor_node] = pos_batch[
                        pos_batch != PADDING_NODE
                    ]  # [num positive labels for $anchor_node]
                    neg_batch = full_batch[positive + 1 : negative].view(
                        -1
                    )  # [max num negative labels]
                    neg_labels[anchor_node] = neg_batch[
                        neg_batch != PADDING_NODE
                    ]  # [num negative labels for $anchor_node]
            else:
                neg_labels = None
                for anchor, positive in zip(
                    achor_node_sentinels, positive_label_sentinels
                ):
                    anchor_node = int(full_batch[anchor - 1].item())
                    pos_batch = full_batch[anchor + 1 : positive].view(
                        -1
                    )  # [max num positive labels]
                    pos_labels[anchor_node] = pos_batch[
                        pos_batch != PADDING_NODE
                    ]  # [num positive labels for $anchor_node]
            positive_labels[node_type] = pos_labels
            if neg_labels is not None:
                negative_labels[node_type] = neg_labels
        if is_heterogeneous:
            data.y_positive = positive_labels
            if negative_labels:
                data.y_negative = negative_labels
        else:
            # Saddly, can't use `to_homogeneous` here for mypy reasons as the values are dicts :(
            data.y_positive = next(iter(positive_labels.values()))
            if negative_labels:
                data.y_negative = next(iter(negative_labels.values()))
        return data
=======
def shard_nodes_by_process(
    input_nodes: torch.Tensor,
    local_process_rank: int,
    local_process_world_size: int,
) -> torch.Tensor:
    num_node_ids_per_process = input_nodes.size(0) // local_process_world_size
    start_index = local_process_rank * num_node_ids_per_process
    end_index = (
        input_nodes.size(0)
        if local_process_rank == local_process_world_size - 1
        else start_index + num_node_ids_per_process
    )
    nodes_for_current_process = input_nodes[start_index:end_index]
    return nodes_for_current_process
>>>>>>> fbe16c49
<|MERGE_RESOLUTION|>--- conflicted
+++ resolved
@@ -242,509 +242,6 @@
         return data
 
 
-<<<<<<< HEAD
-class DistABLPLoader(DistNeighborLoader):
-    def __init__(
-        self,
-        dataset: DistLinkPredictionDataset,
-        num_neighbors: Union[List[int], Dict[EdgeType, List[int]]],
-        context: DistributedContext,
-        local_process_rank: int,  # TODO: Move this to DistributedContext
-        local_process_world_size: int,  # TODO: Move this to DistributedContext
-        input_nodes: Optional[
-            Union[
-                torch.Tensor,
-                Tuple[NodeType, torch.Tensor],
-            ]
-        ] = None,
-        num_workers: int = 1,
-        batch_size: int = 1,
-        pin_memory_device: Optional[torch.device] = None,
-        worker_concurrency: int = 4,
-        channel_size: str = "4GB",
-        process_start_gap_seconds: float = 60.0,
-        num_cpu_threads: Optional[int] = None,
-        shuffle: bool = False,
-        drop_last: bool = False,
-        _main_inference_port: int = DEFAULT_MASTER_INFERENCE_PORT,
-        _main_sampling_port: int = DEFAULT_MASTER_SAMPLING_PORT,
-    ):
-        """
-        Neighbor loader for Anchor Based Link Prediction (ABLP) tasks.
-
-        Note that for this class, the dataset must *always* be heterogeneous,
-        as we need separate edge types for positive and negative labels.
-
-        If you provide `input_nodes` for homogeneous input (only as a Tensor),
-        Then we will attempt to infer the positive and optional negative labels
-        from the dataset.
-        In this case, the output of the loader will be a torch_geometric.data.Data object.
-        Otherwise, the output will be a torch_geometric.data.HeteroData object.
-
-           Args:
-            dataset (DistLinkPredictionDataset): The dataset to sample from.
-            num_neighbors (List[int] or Dict[Tuple[str, str, str], List[int]]):
-                The number of neighbors to sample for each node in each iteration.
-                If an entry is set to `-1`, all neighbors will be included.
-                In heterogeneous graphs, may also take in a dictionary denoting
-                the amount of neighbors to sample for each individual edge type.
-            context (DistributedContext): Distributed context information of the current process.
-            local_process_rank (int): The local rank of the current process within a node.
-            local_process_world_size (int): The total number of processes within a node.
-            input_nodes (torch.Tensor or Tuple[str, torch.Tensor]): The
-                indices of seed nodes to start sampling from.
-                It is of type `torch.LongTensor` for homogeneous graphs.
-                If set to `None` for homogeneous settings, all nodes will be considered.
-                In heterogeneous graphs, this flag must be passed in as a tuple that holds
-                the node type and node indices. (default: `None`)
-            num_workers (int): How many workers to use (subprocesses to spwan) for
-                    distributed neighbor sampling of the current process. (default: ``1``).
-            batch_size (int, optional): how many samples per batch to load
-                (default: ``1``).
-            pin_memory_device (str, optional): The target device that the sampled
-                results should be copied to. If set to ``None``, the device is inferred based off of
-                (got by ``gigl.distributed.utils.device.get_available_device``). Which uses the
-                local_process_rank and torch.cuda.device_count() to assign the device. If cuda is not available,
-                the cpu device will be used. (default: ``None``).
-            worker_concurrency (int): The max sampling concurrency for each sampling
-                worker. Load testing has showed that setting worker_concurrency to 4 yields the best performance
-                for sampling. Although, you may whish to explore higher/lower settings when performance tuning.
-                (default: `4`).
-            channel_size (int or str): The shared-memory buffer size (bytes) allocated
-                for the channel. Can be modified for performance tuning; a good starting point is: ``num_workers * 64MB``
-                (default: "4GB").
-            process_start_gap_seconds (float): Delay between each process for initializing neighbor loader. At large scales,
-                it is recommended to set this value to be between 60 and 120 seconds -- otherwise multiple processes may
-                attempt to initialize dataloaders at overlapping times, which can cause CPU memory OOM.
-            num_cpu_threads (Optional[int]): Number of cpu threads PyTorch should use for CPU training/inference
-                neighbor loading; on top of the per process parallelism.
-                Defaults to `2` if set to `None` when using cpu training/inference.
-            shuffle (bool): Whether to shuffle the input nodes. (default: ``False``).
-            drop_last (bool): Whether to drop the last incomplete batch. (default: ``False``).
-        """
-
-        # Set self._shutdowned right away, that way if we throw here, and __del__ is called,
-        # then we can properly clean up and don't get extraneous error messages.
-        # We set to `True` as we don't need to cleanup right away, and this will get set
-        # to `False` in super().__init__()` e.g.
-        # https://github.com/alibaba/graphlearn-for-pytorch/blob/26fe3d4e050b081bc51a79dc9547f244f5d314da/graphlearn_torch/python/distributed/dist_loader.py#L125C1-L126C1
-        self._shutdowned = True
-        # TODO(kmonte): Remove these checks and support properly heterogeneous NABLP.
-        if isinstance(input_nodes, tuple):
-            raise ValueError(
-                "Heterogeneous ABLP is not supported yet. Provide node_ids as a tensor."
-            )
-        if isinstance(num_neighbors, abc.Mapping):
-            raise ValueError(
-                "Heterogeneous ABLP is not supported yet. Provide num_neighbors as a list of integers."
-            )
-        if input_nodes is None:
-            if dataset.node_ids is None:
-                raise ValueError(
-                    "Dataset must have node ids if input_nodes are not provided."
-                )
-            if isinstance(dataset.node_ids, abc.Mapping):
-                raise ValueError(
-                    f"input_nodes must be provided for heterogeneous datasets, received node_ids of type: {dataset.node_ids.keys()}"
-                )
-            input_nodes = dataset.node_ids
-
-        if not isinstance(dataset.graph, abc.Mapping):
-            raise ValueError(
-                f"The dataset must be heterogeneous for ABLP. Recieved dataset with graph of type: {type(dataset.graph)}"
-            )
-
-        if DEFAULT_HOMOGENEOUS_EDGE_TYPE not in dataset.graph:
-            raise ValueError(
-                f"With Homogeneous ABLP, the graph must have {DEFAULT_HOMOGENEOUS_EDGE_TYPE} edge type, received {dataset.graph.keys()}."
-            )
-
-        if isinstance(input_nodes, abc.Mapping):
-            input_nodes = input_nodes[DEFAULT_HOMOGENEOUS_NODE_TYPE]
-
-        if len(input_nodes.shape) != 1:
-            raise ValueError(
-                f"input_nodes must be a 1D tensor, got {input_nodes.shape}."
-            )
-        positive_label_edge_type, negative_label_edge_type = select_label_edge_types(
-            DEFAULT_HOMOGENEOUS_EDGE_TYPE, dataset.graph.keys()
-        )
-        # We want to setup "input_nodes" as an approppriately shaped tensor for sampling.
-        # Our goal here is to:
-        # * Sample against anchor nodes and their labels together
-        # * Later dissambiguate what anchors have which labels.
-        # Let's say we have the following graph:
-        # Message passing edges:
-        # A -> B -> C
-        # Positive label edges:
-        # A -> D
-        # B -> F
-        # Negative label edges:
-        # A -> E
-        # B -> G
-        # Then we want to sample `{A, D, E}, {B, F, G}` together.
-        # Therefor we want to create `input_nodes` as:
-        # `[[A, -2, D, -3, E, -4], [B, -2, F, -3, G, -4]]`
-        # We use -2, -3, -4 as sentinels to distinguish between the anchor node, positive labels, and negative labels.
-        # The sentinels will later be stripped out by _LabeledNodeSamplerInput.
-        positive_labels, negative_labels = get_labels_for_anchor_nodes(
-            dataset, input_nodes, positive_label_edge_type, negative_label_edge_type
-        )  # (num_nodes X num_positive_labels), (num_nodes X num_negative_labels)
-        # TODO (kmonte): Potentially - we can avoid using the sentinel values with either nested/jagged tensors
-        # or upstreaming changes to GLT to allow us to disasmbiguate between anchors and labels.
-        extracted_input_nodes = input_nodes.unsqueeze(1)  # (num_nodes X 1)
-        if negative_labels is not None:
-            anchor_sentinel = -2
-            positive_sentinel = -3
-            negative_sentinel = -4
-            input_nodes = torch.cat(
-                [
-                    extracted_input_nodes,
-                    torch.full_like(extracted_input_nodes, anchor_sentinel),
-                    positive_labels,
-                    torch.full_like(extracted_input_nodes, positive_sentinel),
-                    negative_labels,
-                    torch.full_like(extracted_input_nodes, negative_sentinel),
-                ],
-                dim=1,
-            )  # (num_nodes X (num_positive_labels + num_negative_labels + 4))
-        else:
-            anchor_sentinel = -2
-            positive_sentinel = -3
-            negative_sentinel = None
-            input_nodes = torch.cat(
-                [
-                    extracted_input_nodes,
-                    torch.full_like(extracted_input_nodes, anchor_sentinel),
-                    positive_labels,
-                    torch.full_like(extracted_input_nodes, positive_sentinel),
-                ],
-                dim=1,
-            )  # (num_nodes X (num_positive_labels + 3))
-
-        # _batch_store is a multi-process shared dict that stores the sampled nodes for each process.
-        # It is a mapping of (node_type, sampled_nodes) to the "full batch".
-        # Since the full batch may contain invalid node ids (sentinels and padding),
-        # we need to strip out invalid node ids (< 0), in `_LabeledNodeSamplerInput`
-        # before we can sample.
-        # But since we do care about the sentinels and padding, we need to
-        # keep the "full batch" as the value of the dict.
-        # We use a multiprocessing dict as the sampling and transforms happen in different
-        # processes.
-        # TODO (kmonte): We can avoid _batch_store if we have GLT output the "full batch".
-        node_batches_by_sampled_nodes: abc.MutableMapping[
-            tuple[NodeType, tuple[int, ...]], torch.Tensor
-        ] = torch.multiprocessing.Manager().dict()
-        self._batch_store = node_batches_by_sampled_nodes
-
-        input_nodes = (DEFAULT_HOMOGENEOUS_NODE_TYPE, input_nodes)
-        logger.info(
-            f"Converted input nodes to tuple of ({DEFAULT_HOMOGENEOUS_NODE_TYPE}, {input_nodes[1].shape})."
-        )
-        transforms: Sequence[
-            Callable[[Union[Data, HeteroData]], Union[Data, HeteroData]]
-        ] = [
-            _SupervisedToHomogeneous(
-                message_passing_edge_type=DEFAULT_HOMOGENEOUS_EDGE_TYPE,
-            ),
-            _SetLabels(
-                batch_store=node_batches_by_sampled_nodes,
-                anchor_node_sentinel=anchor_sentinel,
-                positive_label_sentinel=positive_sentinel,
-                negative_label_sentinel=negative_sentinel,
-            ),
-        ]
-        self._transforms = transforms
-        # TODO(kmonte): stop setting fanout for positive/negative once GLT sampling is fixed.
-        zero_samples = [0] * len(num_neighbors)
-        num_neighbors = to_heterogeneous_edge(num_neighbors)
-        num_neighbors[positive_label_edge_type] = zero_samples
-        if negative_label_edge_type is not None:
-            num_neighbors[negative_label_edge_type] = zero_samples
-        logger.info(f"Overwrote num_neighbors to: {num_neighbors}.")
-
-        super().__init__(
-            dataset=dataset,
-            num_neighbors=num_neighbors,
-            context=context,
-            local_process_rank=local_process_rank,
-            local_process_world_size=local_process_world_size,
-            input_nodes=input_nodes,
-            num_workers=num_workers,
-            batch_size=batch_size,
-            pin_memory_device=pin_memory_device,
-            worker_concurrency=worker_concurrency,
-            channel_size=channel_size,
-            process_start_gap_seconds=process_start_gap_seconds,
-            num_cpu_threads=num_cpu_threads,
-            shuffle=shuffle,
-            drop_last=drop_last,
-            _main_inference_port=_main_inference_port,
-            _main_sampling_port=_main_sampling_port,
-        )
-
-    def _get_node_sampler_input(
-        self, node: torch.Tensor, input_type: Optional[Union[NodeType, str]]
-    ) -> NodeSamplerInput:
-        return _LabeledNodeSamplerInput(node, input_type, self._batch_store)
-
-
-def _shard_nodes_by_process(
-    input_nodes: Union[torch.Tensor, Tuple[str, torch.Tensor]],
-    local_process_rank: int,
-    local_process_world_size: int,
-) -> Union[torch.Tensor, Tuple[str, torch.Tensor]]:
-    def shard(nodes: torch.Tensor) -> torch.Tensor:
-        num_node_ids_per_process = nodes.size(0) // local_process_world_size
-        start_index = local_process_rank * num_node_ids_per_process
-        end_index = (
-            nodes.size(0)
-            if local_process_rank == local_process_world_size - 1
-            else start_index + num_node_ids_per_process
-        )
-        logger.info(f"Slicing nodes ({nodes.shape}) from {start_index} to {end_index}.")
-        nodes_for_current_process = nodes[start_index:end_index]
-        return nodes_for_current_process
-
-    if isinstance(input_nodes, torch.Tensor):
-        return shard(input_nodes)
-    else:
-        node_type, node_ids = input_nodes
-        node_ids = shard(node_ids)
-        return (node_type, node_ids)
-
-
-_GraphData = TypeVar("_GraphData", Data, HeteroData)
-
-
-class _LabeledNodeSamplerInput(NodeSamplerInput):
-    """
-    Allows for guaranteeing that all "label sets" are sampled together.
-
-    A "label set" is an anchor node, and it's positive and negative labels.
-    For instance if we have the graph:
-        # Message passing
-        A -> B -> C
-        # Positive label
-        A -> D
-        # Negative label
-        A -> E
-
-    Then the label set for A is (A, D, E).
-
-    If this is being used for labeled input, then the `node` input should be a tensor of shape N x M
-    where N is the number of label sets, and M is the number of nodes in each label set.
-
-    This class may also be given a tensor of shape N x 1, in which case there is no guarantee
-    a node and it's labels are sampled together.
-    """
-
-    def __init__(
-        self,
-        node: torch.Tensor,
-        input_type: Optional[Union[str, NodeType]],
-        batch_store: Optional[
-            abc.MutableMapping[tuple[NodeType, tuple[int, ...]], torch.Tensor]
-        ] = None,
-    ):
-        """
-        Args:
-            node (torch.Tensor): The node ids to sample.
-            input_type (Union[str, NodeType]): The type of the node.
-            batch_store (Optional[abc.MutableMapping[tuple[NodeType, tuple[int, ...]]]]): The batch store to use for the sampled nodes. Should be a multiprocessing dict.
-        """
-        super().__init__(node, input_type)
-        self._batch_store = batch_store
-
-    def __len__(self) -> int:
-        return self.node.shape[0]
-
-    def __getitem__(
-        self, index: Union[torch.Tensor, Any]
-    ) -> "_LabeledNodeSamplerInput":
-        if not isinstance(index, torch.Tensor):
-            index = torch.tensor(index, dtype=torch.long)
-        index = index.to(self.node.device)
-        full_batch = self.node[index].view(-1)
-        nodes_to_sample = full_batch[full_batch >= 0]
-        if self._batch_store is not None:
-            # Dedup the nodes to sample.
-            # We use a `dict` here to dedup the nodes, as `set` does not preserve
-            # insertion order, which need to keep we can differentiate between:
-            # anchor: A, positive: B, negative: C
-            # and
-            # anchor: C, positive: B, negative: A
-            # We use a tuple so it can be a hash key.
-            nodes = tuple(
-                dict(zip(nodes_to_sample.tolist(), itertools.cycle([None]))).keys()
-            )
-            self._batch_store[self.input_type, nodes] = full_batch
-        return _LabeledNodeSamplerInput(nodes_to_sample, self.input_type)
-
-
-class _SupervisedToHomogeneous:
-    """Transform class to convert a heterogeneous graph to a homogeneous graph."""
-
-    def __init__(
-        self,
-        message_passing_edge_type: EdgeType,
-    ):
-        """
-        Args:
-            message_passing_edge_type (EdgeType): The edge type to use for message passing.
-        """
-
-        self._message_passing_edge_type = message_passing_edge_type
-
-    def __call__(self, data: HeteroData) -> Data:
-        """Transform the heterogeneous graph to a homogeneous graph."""
-        homogeneous_data = data.edge_type_subgraph(
-            [self._message_passing_edge_type]
-        ).to_homogeneous(add_edge_type=False, add_node_type=False)
-
-        return homogeneous_data
-
-
-class _SetLabels:
-    """Transform class to set labels for the nodes in the graph."""
-
-    def __init__(
-        self,
-        batch_store: abc.MutableMapping[tuple[NodeType, tuple[int, ...]], torch.Tensor],
-        anchor_node_sentinel: int,
-        positive_label_sentinel: int,
-        negative_label_sentinel: Optional[int] = None,
-    ):
-        """
-        Sets the labels for nodes in Data.y_positive and Data.y_negative.
-        The labels are set based on the anchor node and positive label sentinels.
-        We assume that the input batch is a 1D tensor of node ids, or fornat:
-            `[<anchor node>, <anchor node sentinel>, <positive labels>, <positive label sentinel>, <negative label>, <negative label sentinel>]`
-        Will also set anchor node ids.
-
-
-        The returned data will have the following additional attributes:
-            * `y_positive`: A mapping from anchor node id -> positive label node ids.
-            * (Optionally)`y_negative`: A mapping from anchor node id -> negative label node ids.
-
-        We expect that the batch store contains:
-            * `(node_type, node_ids)` as the key
-            * where `node_ids` is a 1D tensor of node ids
-            * where the sentinel values have been removed,
-            * the node ids have been de-duped
-            * and the node ids are in the same order as the input batch.
-
-        For example, if the input batch is:
-            `[0, -1, 1, -2, 3, 1 -3]`
-            for anchor node 0, positive label 1, and negative labels 3, 1,
-            and sentinal values are -1, -2, and -3,
-        then the batch store will have the key `(node_type, (0, 1, 3))`.
-
-        Args:
-            batch_store (abc.MutableMapping): The batch store to use for the graph.
-            anchor_node_sentinel (int): The sentinel value for the anchor node.
-            positive_label_sentinel (int): The sentinel value for the positive label.
-            negative_label_sentinel (Optional[int]): The sentinel value for the negative label.
-            If not provided, then negative labels will not be set.
-        """
-        self._batch_store = batch_store
-        self._anchor_node_sentinel = anchor_node_sentinel
-        self._positive_label_sentinel = positive_label_sentinel
-        self._negative_label_sentinel = negative_label_sentinel
-
-    def __call__(self, data: _GraphData) -> _GraphData:
-        """Transform the heterogeneous graph to a homogeneous graph."""
-        is_heterogeneous = isinstance(data, HeteroData)
-        positive_labels: dict[NodeType, dict[int, torch.Tensor]] = {}
-        negative_labels: dict[NodeType, dict[int, torch.Tensor]] = {}
-        if is_heterogeneous:
-            node_types = data.node_types
-        else:
-            node_types = [DEFAULT_HOMOGENEOUS_NODE_TYPE]
-
-        # The approach here is:
-        # For each node type:
-        # 1. Get the "full batch" of node ids, containing the sentinels.
-        # e.g. [<anchor node>, <anchor node sentinel>, <positive labels>, <positive label sentinel>, <negative labels>, <negative label sentinel>]
-        # or [0, -1, 1, 2, -3, 3, -4]
-        # Where 0 is the anchor node, -1 is the anchor node sentinel, 1 and 2 are the positive labels,
-        # -3 is the positive label sentinel, 3 is the negative label, and -4 is the negative label sentinel.
-        # 2. Select the indices of all the sentinels.
-        # 3. Get the labels between the sentinels.
-        # 4. Set the labels in the data object.
-        # TODO(kmonte): Since the labels are padded, we should be able to vectorize this.
-        for node_type in node_types:
-            full_batch: torch.Tensor
-            # data.batch is already de-duped.
-            # Represents all nodes that were sampled in the batch.
-            if is_heterogeneous:
-                batch = tuple(data[node_type].batch.tolist())
-            else:
-                batch = tuple(data.batch.tolist())
-            full_batch = self._batch_store.pop((node_type, batch))  # [N]
-            # Get indices of the sentinels.
-            achor_node_sentinels = torch.nonzero(
-                full_batch == self._anchor_node_sentinel
-            ).squeeze(
-                1
-            )  # [Num sampled anchors]
-            positive_label_sentinels = torch.nonzero(
-                full_batch == self._positive_label_sentinel
-            ).squeeze(
-                1
-            )  # [Num sampled anchors]
-            pos_labels: dict[int, torch.Tensor] = {}
-            if self._negative_label_sentinel is not None:
-                negative_label_sentinels = torch.nonzero(
-                    full_batch == self._negative_label_sentinel
-                ).squeeze(
-                    1
-                )  # [Num sampled anchors]
-                neg_labels = {}
-                for anchor, positive, negative in zip(
-                    achor_node_sentinels,
-                    positive_label_sentinels,
-                    negative_label_sentinels,
-                ):
-                    anchor_node = int(full_batch[anchor - 1].item())
-                    pos_batch = full_batch[anchor + 1 : positive].view(
-                        -1
-                    )  # [max num positive labels]
-                    pos_labels[anchor_node] = pos_batch[
-                        pos_batch != PADDING_NODE
-                    ]  # [num positive labels for $anchor_node]
-                    neg_batch = full_batch[positive + 1 : negative].view(
-                        -1
-                    )  # [max num negative labels]
-                    neg_labels[anchor_node] = neg_batch[
-                        neg_batch != PADDING_NODE
-                    ]  # [num negative labels for $anchor_node]
-            else:
-                neg_labels = None
-                for anchor, positive in zip(
-                    achor_node_sentinels, positive_label_sentinels
-                ):
-                    anchor_node = int(full_batch[anchor - 1].item())
-                    pos_batch = full_batch[anchor + 1 : positive].view(
-                        -1
-                    )  # [max num positive labels]
-                    pos_labels[anchor_node] = pos_batch[
-                        pos_batch != PADDING_NODE
-                    ]  # [num positive labels for $anchor_node]
-            positive_labels[node_type] = pos_labels
-            if neg_labels is not None:
-                negative_labels[node_type] = neg_labels
-        if is_heterogeneous:
-            data.y_positive = positive_labels
-            if negative_labels:
-                data.y_negative = negative_labels
-        else:
-            # Saddly, can't use `to_homogeneous` here for mypy reasons as the values are dicts :(
-            data.y_positive = next(iter(positive_labels.values()))
-            if negative_labels:
-                data.y_negative = next(iter(negative_labels.values()))
-        return data
-=======
 def shard_nodes_by_process(
     input_nodes: torch.Tensor,
     local_process_rank: int,
@@ -758,5 +255,4 @@
         else start_index + num_node_ids_per_process
     )
     nodes_for_current_process = input_nodes[start_index:end_index]
-    return nodes_for_current_process
->>>>>>> fbe16c49
+    return nodes_for_current_process