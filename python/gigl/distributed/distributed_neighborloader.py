import itertools
from collections import abc
from typing import Any, Callable, Dict, List, Optional, Sequence, Tuple, Union

import torch
from graphlearn_torch.channel import SampleMessage
from graphlearn_torch.distributed import DistLoader, MpDistSamplingWorkerOptions
from graphlearn_torch.sampler import NodeSamplerInput, SamplingConfig, SamplingType
from torch_geometric.data import Data, HeteroData
from torch_geometric.typing import EdgeType

import gigl.distributed.utils
from gigl.common.logger import Logger
from gigl.distributed import DistributedContext
from gigl.distributed.constants import (
    DEFAULT_MASTER_INFERENCE_PORT,
    DEFAULT_MASTER_SAMPLING_PORT,
)
from gigl.distributed.dist_link_prediction_dataset import DistLinkPredictionDataset
from gigl.src.common.types.graph_data import (
    NodeType,  # TODO (mkolodner-sc): Change to use torch_geometric.typing
)
from gigl.types.graph import (
    DEFAULT_HOMOGENEOUS_EDGE_TYPE,
    DEFAULT_HOMOGENEOUS_NODE_TYPE,
    select_label_edge_types,
    to_heterogeneous_edge,
)
from gigl.utils.data_splitters import get_labels_for_anchor_nodes

logger = Logger()

# When using CPU based inference/training, we default cpu threads for neighborloading on top of the per process parallelism.
DEFAULT_NUM_CPU_THREADS = 2


# By default GLT does not support per-example batching, so we add this to support sampling
# from multiple nodes in a single batch.
# See https://github.com/alibaba/graphlearn-for-pytorch/pull/155/files for more info.
class _BatchedNodeSamplerInput(NodeSamplerInput):
    def __init__(
        self,
        node: torch.Tensor,
        input_type: Optional[NodeType],
        batch_store: Optional[dict[tuple[int, ...], torch.Tensor]] = None,
    ):
        super().__init__(node, input_type)
        self._batch_store = batch_store

    def __len__(self) -> int:
        return self.node.shape[0]

    def __getitem__(
        self, index: Union[torch.Tensor, Any]
    ) -> "_BatchedNodeSamplerInput":
        if not isinstance(index, torch.Tensor):
            index = torch.tensor(index, dtype=torch.long)
        index = index.to(self.node.device)
        full_batch = self.node[index].view(-1)
        nodes_to_sample = full_batch[full_batch >= 0]
        if self._batch_store is not None:
            nodes = tuple(
                dict(zip(nodes_to_sample.tolist(), itertools.cycle([None]))).keys()
            )
            if nodes in self._batch_store:
                raise ValueError(
                    f"Node {nodes} already exists in message_passing. Please use a different node id."
                )
            self._batch_store[nodes] = full_batch
        return _BatchedNodeSamplerInput(nodes_to_sample, self.input_type)


class _SupervisedToHomogeneous:
    """Transform class to convert a heterogeneous graph to a homogeneous graph."""

    def __init__(
        self,
        message_passing_edge_type: EdgeType,
        padding_node_id: int,
        anchor_sentinel: int,
        positive_label_sentinel: int,
        negative_label_sentinel: Optional[int] = None,
        _batch_store: Optional[dict[tuple[int, ...], torch.Tensor]] = None,
    ):
        """
        Args:
            message_passing_edge_type (EdgeType): The edge type to use for message passing.
        """

        self._message_passing_edge_type = message_passing_edge_type
        self._padding_node_id = padding_node_id
        self._anchor_sentinel = anchor_sentinel
        self._positive_label_sentinel = positive_label_sentinel
        self._negative_label_sentinel = negative_label_sentinel
        self._batch_store = _batch_store
        self._printed_batch_store_warning = False

    def __call__(self, data: HeteroData) -> Data:
        """Transform the heterogeneous graph to a homogeneous graph."""
        homogeneous_data = data.edge_type_subgraph(
            [self._message_passing_edge_type]
        ).to_homogeneous(add_edge_type=False, add_node_type=False)

        if self._batch_store is not None:
            full_batch: torch.Tensor = self._batch_store[
                tuple(homogeneous_data.batch.tolist())
            ]
            achor_node_sentinels = torch.nonzero(
                full_batch == self._anchor_sentinel
            ).squeeze(1)
            positive_label_sentinels = torch.nonzero(
                full_batch == self._positive_label_sentinel
            ).squeeze(1)

            pos_labels = []
            if self._negative_label_sentinel is not None:
                negative_label_sentinels = torch.nonzero(
                    full_batch == self._negative_label_sentinel
                ).squeeze(1)
                neg_labels = []
                for anchor, positive, negative in zip(
                    achor_node_sentinels,
                    positive_label_sentinels,
                    negative_label_sentinels,
                ):
                    pos_batch = full_batch[anchor + 1 : positive].view(-1)
                    pos_labels.append(pos_batch)
                    neg_batch = full_batch[positive + 1 : negative].view(-1)
                    neg_labels.append(neg_batch)
            else:
                neg_labels = None
                for anchor, positive in zip(
                    achor_node_sentinels, positive_label_sentinels
                ):
                    pos_batch = full_batch[anchor + 1 : positive].view(-1)
                    pos_labels.append(pos_batch)

            homogeneous_data.y_positive = torch.stack(pos_labels)
            if neg_labels is not None:
                homogeneous_data.y_negative = torch.stack(neg_labels)
        elif not self._printed_batch_store_warning:
            logger.info("Batch store is not set, will not set labels.")
            self._printed_batch_store_warning = True
        return homogeneous_data


class DistNeighborLoader(DistLoader):
<<<<<<< HEAD
    _batch_store: dict[tuple[int, ...], torch.Tensor]
=======
    _transforms: Sequence[Callable[[Union[Data, HeteroData]], Union[Data, HeteroData]]]
>>>>>>> b886cf2f

    def __init__(
        self,
        dataset: DistLinkPredictionDataset,
        num_neighbors: Union[List[int], Dict[EdgeType, List[int]]],
        context: DistributedContext,
        local_process_rank: int,  # TODO: Move this to DistributedContext
        local_process_world_size: int,  # TODO: Move this to DistributedContext
        input_nodes: Optional[
            Union[torch.Tensor, Tuple[NodeType, torch.Tensor]]
        ] = None,
        num_workers: int = 1,
        batch_size: int = 1,
        pin_memory_device: Optional[torch.device] = None,
        worker_concurrency: int = 4,
        channel_size: str = "4GB",
        process_start_gap_seconds: float = 60.0,
        num_cpu_threads: Optional[int] = None,
        shuffle: bool = False,
        drop_last: bool = False,
        _main_inference_port: int = DEFAULT_MASTER_INFERENCE_PORT,
        _main_sampling_port: int = DEFAULT_MASTER_SAMPLING_PORT,
    ):
        """
        Note: We try to adhere to pyg dataloader api as much as possible.
        See the following for reference:
        https://pytorch-geometric.readthedocs.io/en/2.5.2/_modules/torch_geometric/loader/node_loader.html#NodeLoader
        https://pytorch-geometric.readthedocs.io/en/2.5.2/_modules/torch_geometric/distributed/dist_neighbor_loader.html#DistNeighborLoader

        Args:
            dataset (DistLinkPredictionDataset): The dataset to sample from.
            num_neighbors (List[int] or Dict[Tuple[str, str, str], List[int]]):
                The number of neighbors to sample for each node in each iteration.
                If an entry is set to `-1`, all neighbors will be included.
                In heterogeneous graphs, may also take in a dictionary denoting
                the amount of neighbors to sample for each individual edge type.
            context (DistributedContext): Distributed context information of the current process.
            local_process_rank (int): The local rank of the current process within a node.
            local_process_world_size (int): The total number of processes within a node.
            input_nodes (torch.Tensor or Tuple[str, torch.Tensor]): The
                indices of seed nodes to start sampling from.
                It is of type `torch.LongTensor` for homogeneous graphs.
                If set to `None` for homogeneous settings, all nodes will be considered.
                In heterogeneous graphs, this flag must be passed in as a tuple that holds
                the node type and node indices. (default: `None`)
            num_workers (int): How many workers to use (subprocesses to spwan) for
                    distributed neighbor sampling of the current process. (default: ``1``).
            batch_size (int, optional): how many samples per batch to load
                (default: ``1``).
            pin_memory_device (str, optional): The target device that the sampled
                results should be copied to. If set to ``None``, the device is inferred based off of
                (got by ``gigl.distributed.utils.device.get_available_device``). Which uses the
                local_process_rank and torch.cuda.device_count() to assign the device. If cuda is not available,
                the cpu device will be used. (default: ``None``).
            worker_concurrency (int): The max sampling concurrency for each sampling
                worker. Load testing has showed that setting worker_concurrency to 4 yields the best performance
                for sampling. Although, you may whish to explore higher/lower settings when performance tuning.
                (default: `4`).
            channel_size (int or str): The shared-memory buffer size (bytes) allocated
                for the channel. Can be modified for performance tuning; a good starting point is: ``num_workers * 64MB``
                (default: "4GB").
            process_start_gap_seconds (float): Delay between each process for initializing neighbor loader. At large scales,
                it is recommended to set this value to be between 60 and 120 seconds -- otherwise multiple processes may
                attempt to initialize dataloaders at overlapping times, which can cause CPU memory OOM.
            num_cpu_threads (Optional[int]): Number of cpu threads PyTorch should use for CPU training/inference
                neighbor loading; on top of the per process parallelism.
                Defaults to `2` if set to `None` when using cpu training/inference.
            shuffle (bool): Whether to shuffle the input nodes. (default: ``False``).
            drop_last (bool): Whether to drop the last incomplete batch. (default: ``False``).
            _main_inference_port (int): WARNING: You don't need to configure this unless port conflict issues. Slotted for refactor.
                The port number to use for inference processes.
                In future, the port will be automatically assigned based on availability.
                Currently defaults to: gigl.distributed.constants.DEFAULT_MASTER_INFERENCE_PORT
            _main_sampling_port (int): WARNING: You don't need to configure this unless port conflict issues. Slotted for refactor.
                The port number to use for sampling processes.
                In future, the port will be automatically assigned based on availability.
                Currently defaults to: gigl.distributed.constants.DEFAULT_MASTER_SAMPLING_PORT
        """

        # Set self._shutdowned right away, that way if we throw here, and __del__ is called,
        # then we can properly clean up and don't get extraneous error messages.
        # We set to `True` as we don't need to cleanup right away, and this will get set
        # to `False` in super().__init__()` e.g.
        # https://github.com/alibaba/graphlearn-for-pytorch/blob/26fe3d4e050b081bc51a79dc9547f244f5d314da/graphlearn_torch/python/distributed/dist_loader.py#L125C1-L126C1
        self._shutdowned = True

        if input_nodes is None:
            if dataset.node_ids is None:
                raise ValueError(
                    "Dataset must have node ids if input_nodes are not provided."
                )
            if isinstance(dataset.node_ids, abc.Mapping):
                raise ValueError(
                    f"input_nodes must be provided for heterogeneous datasets, received node_ids of type: {dataset.node_ids.keys()}"
                )
            input_nodes = dataset.node_ids

        if isinstance(num_neighbors, abc.Mapping):
            # TODO(kmonte): We should enable this. We have two blockers:
            # 1. We need to treat `EdgeType` as a proper tuple, not the GiGL`EdgeType`.
            # 2. There are (likely) some GLT bugs around https://github.com/alibaba/graphlearn-for-pytorch/blob/26fe3d4e050b081bc51a79dc9547f244f5d314da/graphlearn_torch/python/distributed/dist_neighbor_sampler.py#L317-L318
            # Where if num_neighbors is a dict then we index into it improperly.
            if not isinstance(dataset.graph, abc.Mapping):
                raise ValueError(
                    "When num_neighbors is a dict, the dataset must be heterogeneous."
                )
            if num_neighbors.keys() != dataset.graph.keys():
                raise ValueError(
                    f"num_neighbors must have all edge types in the graph, received: {num_neighbors.keys()} with for graph with edge types {dataset.graph.keys()}"
                )
            hops = len(next(iter(num_neighbors.values())))
            if not all(len(fanout) == hops for fanout in num_neighbors.values()):
                raise ValueError(
                    f"num_neighbors must be a dict of edge types with the same number of hops. Received: {num_neighbors}"
                )

        if not hasattr(self, "_batch_store"):
            logger.info("Setting batch store")
            self._batch_store = torch.multiprocessing.Manager().dict()

        curr_process_nodes = _shard_nodes_by_process(
            input_nodes=input_nodes,
            local_process_rank=local_process_rank,
            local_process_world_size=local_process_world_size,
        )
        device = (
            pin_memory_device
            if pin_memory_device
            else gigl.distributed.utils.get_available_device(
                local_process_rank=local_process_rank
            )
        )
        # Sets up processes and torch device for initializing the GLT DistNeighborLoader, setting up RPC and worker groups to minimize
        # the memory overhead and CPU contention.
        logger.info(
            f"Initializing neighbor loader worker in process: {local_process_rank}/{local_process_world_size} using device: {device}"
        )
        should_use_cpu_workers = device.type == "cpu"
        if should_use_cpu_workers and num_cpu_threads is None:
            logger.info(
                "Using CPU workers, but found num_cpu_threads to be None. "
                f"Will default setting num_cpu_threads to {DEFAULT_NUM_CPU_THREADS}."
            )
            num_cpu_threads = DEFAULT_NUM_CPU_THREADS
        gigl.distributed.utils.init_neighbor_loader_worker(
            master_ip_address=context.main_worker_ip_address,
            local_process_rank=local_process_rank,
            local_process_world_size=local_process_world_size,
            rank=context.global_rank,
            world_size=context.global_world_size,
            master_worker_port=_main_inference_port,
            device=device,
            should_use_cpu_workers=should_use_cpu_workers,
            # Lever to explore tuning for CPU based inference
            num_cpu_threads=num_cpu_threads,
            process_start_gap_seconds=process_start_gap_seconds,
        )
        logger.info(
            f"Finished initializing neighbor loader worker:  {local_process_rank}/{local_process_world_size}"
        )

        # Sets up worker options for the dataloader
        worker_options = MpDistSamplingWorkerOptions(
            num_workers=num_workers,
            worker_devices=[torch.device("cpu") for _ in range(num_workers)],
            worker_concurrency=worker_concurrency,
            # Each worker will spawn several sampling workers, and all sampling workers spawned by workers in one group
            # need to be connected. Thus, we need master ip address and master port to
            # initate the connection.
            # Note that different groups of workers are independent, and thus
            # the sampling processes in different groups should be independent, and should
            # use different master ports.
            master_addr=context.main_worker_ip_address,
            master_port=_main_sampling_port + local_process_rank,
            # Load testing show that when num_rpc_threads exceed 16, the performance
            # will degrade.
            num_rpc_threads=min(dataset.num_partitions, 16),
            rpc_timeout=600,
            channel_size=channel_size,
            pin_memory=device.type == "cuda",
        )

<<<<<<< HEAD
        self._transforms: list[
            Callable[[Union[Data, HeteroData]], Union[Data, HeteroData]]
        ] = list(transforms)
=======
        # May be set by base classes.
        if not hasattr(self, "_transforms"):
            self._transforms = []
>>>>>>> b886cf2f

        # Determines if the node ids passed in are heterogeneous or homogeneous.
        if isinstance(curr_process_nodes, torch.Tensor):
            node_ids = curr_process_nodes
            node_type = None
        else:
            node_type, node_ids = curr_process_nodes

        input_data = _BatchedNodeSamplerInput(
            node=node_ids, input_type=node_type, batch_store=self._batch_store
        )

        sampling_config = SamplingConfig(
            sampling_type=SamplingType.NODE,
            num_neighbors=num_neighbors,
            batch_size=batch_size,
            shuffle=shuffle,
            drop_last=drop_last,
            with_edge=True,
            collect_features=True,
            with_neg=False,
            with_weight=False,
            edge_dir=dataset.edge_dir,
            seed=None,  # it's actually optional - None means random.
        )
        super().__init__(dataset, input_data, sampling_config, device, worker_options)

    def _collate_fn(self, msg: SampleMessage) -> Union[Data, HeteroData]:
        data = super()._collate_fn(msg)
        for transform in self._transforms:
            data = transform(data)
        return data


class DistABLPLoader(DistNeighborLoader):
    def __init__(
        self,
        dataset: DistLinkPredictionDataset,
        num_neighbors: Union[List[int], Dict[EdgeType, List[int]]],
        context: DistributedContext,
        local_process_rank: int,  # TODO: Move this to DistributedContext
        local_process_world_size: int,  # TODO: Move this to DistributedContext
        input_nodes: Optional[
            Union[torch.Tensor, Tuple[NodeType, torch.Tensor]]
        ] = None,
        num_workers: int = 1,
        batch_size: int = 1,
        pin_memory_device: Optional[torch.device] = None,
        worker_concurrency: int = 4,
        channel_size: str = "4GB",
        process_start_gap_seconds: float = 60.0,
        num_cpu_threads: Optional[int] = None,
        shuffle: bool = False,
        drop_last: bool = False,
    ):
        """
        Neighbor loader for Anchor Based Link Prediction (ABLP) tasks.

        Note that for this class, the dataset must *always* be heterogeneous,
        as we need separate edge types for positive and negative labels.

        If you provide `input_nodes` for homogeneous input (only as a Tensor),
        Then we will attempt to infer the positive and optional negative labels
        from the dataset.
        In this case, the output of the loader will be a torch_geometric.data.Data object.
        Otherwise, the output will be a torch_geometric.data.HeteroData object.

           Args:
            dataset (DistLinkPredictionDataset): The dataset to sample from.
            num_neighbors (List[int] or Dict[Tuple[str, str, str], List[int]]):
                The number of neighbors to sample for each node in each iteration.
                If an entry is set to `-1`, all neighbors will be included.
                In heterogeneous graphs, may also take in a dictionary denoting
                the amount of neighbors to sample for each individual edge type.
            context (DistributedContext): Distributed context information of the current process.
            local_process_rank (int): The local rank of the current process within a node.
            local_process_world_size (int): The total number of processes within a node.
            input_nodes (torch.Tensor or Tuple[str, torch.Tensor]): The
                indices of seed nodes to start sampling from.
                It is of type `torch.LongTensor` for homogeneous graphs.
                If set to `None` for homogeneous settings, all nodes will be considered.
                In heterogeneous graphs, this flag must be passed in as a tuple that holds
                the node type and node indices. (default: `None`)
            num_workers (int): How many workers to use (subprocesses to spwan) for
                    distributed neighbor sampling of the current process. (default: ``1``).
            batch_size (int, optional): how many samples per batch to load
                (default: ``1``).
            pin_memory_device (str, optional): The target device that the sampled
                results should be copied to. If set to ``None``, the device is inferred based off of
                (got by ``gigl.distributed.utils.device.get_available_device``). Which uses the
                local_process_rank and torch.cuda.device_count() to assign the device. If cuda is not available,
                the cpu device will be used. (default: ``None``).
            worker_concurrency (int): The max sampling concurrency for each sampling
                worker. Load testing has showed that setting worker_concurrency to 4 yields the best performance
                for sampling. Although, you may whish to explore higher/lower settings when performance tuning.
                (default: `4`).
            channel_size (int or str): The shared-memory buffer size (bytes) allocated
                for the channel. Can be modified for performance tuning; a good starting point is: ``num_workers * 64MB``
                (default: "4GB").
            process_start_gap_seconds (float): Delay between each process for initializing neighbor loader. At large scales,
                it is recommended to set this value to be between 60 and 120 seconds -- otherwise multiple processes may
                attempt to initialize dataloaders at overlapping times, which can cause CPU memory OOM.
            num_cpu_threads (Optional[int]): Number of cpu threads PyTorch should use for CPU training/inference
                neighbor loading; on top of the per process parallelism.
                Defaults to `2` if set to `None` when using cpu training/inference.
            shuffle (bool): Whether to shuffle the input nodes. (default: ``False``).
            drop_last (bool): Whether to drop the last incomplete batch. (default: ``False``).
        """

        # Set self._shutdowned right away, that way if we throw here, and __del__ is called,
        # then we can properly clean up and don't get extraneous error messages.
        # We set to `True` as we don't need to cleanup right away, and this will get set
        # to `False` in super().__init__()` e.g.
        # https://github.com/alibaba/graphlearn-for-pytorch/blob/26fe3d4e050b081bc51a79dc9547f244f5d314da/graphlearn_torch/python/distributed/dist_loader.py#L125C1-L126C1
        self._shutdowned = True
        # TODO(kmonte): Remove these checks and support properly heterogeneous NABLP.
        if isinstance(input_nodes, tuple):
            raise ValueError(
                "Heterogeneous ABLP is not supported yet. Provide node_ids as a tensor."
            )
        if isinstance(num_neighbors, abc.Mapping):
            raise ValueError(
                "Heterogeneous ABLP is not supported yet. Provide num_neighbors as a list of integers."
            )
        if input_nodes is None:
            if dataset.node_ids is None:
                raise ValueError(
                    "Dataset must have node ids if input_nodes are not provided."
                )
            if isinstance(dataset.node_ids, abc.Mapping):
                raise ValueError(
                    f"input_nodes must be provided for heterogeneous datasets, received node_ids of type: {dataset.node_ids.keys()}"
                )
            input_nodes = dataset.node_ids
        if len(input_nodes.shape) != 1:
            raise ValueError(
                f"input_nodes must be a 1D tensor, got {input_nodes.shape}."
            )
        if not isinstance(dataset.graph, abc.Mapping):
            raise ValueError(
                f"The dataset must be heterogeneous for ABLP. Recieved dataset with graph of type: {type(dataset.graph)}"
            )
        if DEFAULT_HOMOGENEOUS_EDGE_TYPE not in dataset.graph:
            raise ValueError(
                f"With Homogeneous ABLP, the graph must have {DEFAULT_HOMOGENEOUS_EDGE_TYPE} edge type, received {dataset.graph.keys()}."
            )
        positive_label_edge_type, negative_label_edge_type = select_label_edge_types(
            DEFAULT_HOMOGENEOUS_EDGE_TYPE, dataset.graph.keys()
        )
        positive_labels, negative_labels = get_labels_for_anchor_nodes(
            dataset, input_nodes, positive_label_edge_type, negative_label_edge_type
        )
        extracted_input_nodes = input_nodes.unsqueeze(1)
        if negative_labels is not None:
            anchor_sentinel = -2
            positive_sentinel = -3
            negative_sentinel = -4
            input_nodes = torch.cat(
                [
                    extracted_input_nodes,
                    torch.full_like(extracted_input_nodes, anchor_sentinel),
                    positive_labels,
                    torch.full_like(extracted_input_nodes, positive_sentinel),
                    negative_labels,
                    torch.full_like(extracted_input_nodes, negative_sentinel),
                ],
                dim=1,
            )
        else:
            anchor_sentinel = -2
            positive_sentinel = -3
            negative_sentinel = None
            input_nodes = torch.cat(
                [
                    extracted_input_nodes,
                    torch.full_like(extracted_input_nodes, anchor_sentinel),
                    positive_labels,
                    torch.full_like(extracted_input_nodes, positive_sentinel),
                ],
                dim=1,
            )

        node_batches_by_sampled_nodes: dict[
            tuple[int, ...], torch.Tensor
        ] = torch.multiprocessing.Manager().dict()
        self._batch_store = node_batches_by_sampled_nodes

        input_nodes = (DEFAULT_HOMOGENEOUS_NODE_TYPE, input_nodes)
        logger.info(
            f"Converted input nodes to tuple of ({DEFAULT_HOMOGENEOUS_NODE_TYPE}, {input_nodes[1].shape})."
        )
        transforms = [
            _SupervisedToHomogeneous(
                message_passing_edge_type=DEFAULT_HOMOGENEOUS_EDGE_TYPE,
                anchor_sentinel=anchor_sentinel,
                positive_label_sentinel=positive_sentinel,
                negative_label_sentinel=negative_sentinel,
                padding_node_id=-1,
                _batch_store=node_batches_by_sampled_nodes,
            )
        ]
        self._transforms = transforms
        # TODO(kmonte): stop setting fanout for positive/negative once GLT sampling is fixed.
        zero_samples = [0] * len(num_neighbors)
        num_neighbors = to_heterogeneous_edge(num_neighbors)
        num_neighbors[positive_label_edge_type] = zero_samples
        if negative_label_edge_type is not None:
            num_neighbors[negative_label_edge_type] = zero_samples
        logger.info(f"Overwrote num_neighbors to: {num_neighbors}.")

        super().__init__(
            dataset=dataset,
            num_neighbors=num_neighbors,
            context=context,
            local_process_rank=local_process_rank,
            local_process_world_size=local_process_world_size,
            input_nodes=input_nodes,
            num_workers=num_workers,
            batch_size=batch_size,
            pin_memory_device=pin_memory_device,
            worker_concurrency=worker_concurrency,
            channel_size=channel_size,
            process_start_gap_seconds=process_start_gap_seconds,
            num_cpu_threads=num_cpu_threads,
            shuffle=shuffle,
            drop_last=drop_last,
        )


def _shard_nodes_by_process(
    input_nodes: Union[torch.Tensor, Tuple[str, torch.Tensor]],
    local_process_rank: int,
    local_process_world_size: int,
) -> Union[torch.Tensor, Tuple[str, torch.Tensor]]:
    def shard(nodes: torch.Tensor) -> torch.Tensor:
        num_node_ids_per_process = nodes.size(0) // local_process_world_size
        start_index = local_process_rank * num_node_ids_per_process
        end_index = (
            nodes.size(0)
            if local_process_rank == local_process_world_size - 1
            else start_index + num_node_ids_per_process
        )
        nodes_for_current_process = nodes[start_index:end_index]
        return nodes_for_current_process

    if isinstance(input_nodes, torch.Tensor):
        return shard(input_nodes)
    else:
        node_type, node_ids = input_nodes
        node_ids = shard(node_ids)
        return (node_type, node_ids)<|MERGE_RESOLUTION|>--- conflicted
+++ resolved
@@ -1,6 +1,6 @@
 import itertools
 from collections import abc
-from typing import Any, Callable, Dict, List, Optional, Sequence, Tuple, Union
+from typing import Any, Callable, Dict, List, Optional, Sequence, Tuple, TypeVar, Union
 
 import torch
 from graphlearn_torch.channel import SampleMessage
@@ -25,6 +25,7 @@
     DEFAULT_HOMOGENEOUS_NODE_TYPE,
     select_label_edge_types,
     to_heterogeneous_edge,
+    to_homogeneous,
 )
 from gigl.utils.data_splitters import get_labels_for_anchor_nodes
 
@@ -32,6 +33,8 @@
 
 # When using CPU based inference/training, we default cpu threads for neighborloading on top of the per process parallelism.
 DEFAULT_NUM_CPU_THREADS = 2
+
+_GraphData = TypeVar("_GraphData", Data, HeteroData)
 
 
 # By default GLT does not support per-example batching, so we add this to support sampling
@@ -41,8 +44,10 @@
     def __init__(
         self,
         node: torch.Tensor,
-        input_type: Optional[NodeType],
-        batch_store: Optional[dict[tuple[int, ...], torch.Tensor]] = None,
+        input_type: Optional[Union[str, NodeType]],
+        batch_store: Optional[
+            abc.MutableMapping[tuple[NodeType, tuple[int, ...]], torch.Tensor]
+        ] = None,
     ):
         super().__init__(node, input_type)
         self._batch_store = batch_store
@@ -66,7 +71,7 @@
                 raise ValueError(
                     f"Node {nodes} already exists in message_passing. Please use a different node id."
                 )
-            self._batch_store[nodes] = full_batch
+            self._batch_store[self.input_type, nodes] = full_batch
         return _BatchedNodeSamplerInput(nodes_to_sample, self.input_type)
 
 
@@ -76,11 +81,6 @@
     def __init__(
         self,
         message_passing_edge_type: EdgeType,
-        padding_node_id: int,
-        anchor_sentinel: int,
-        positive_label_sentinel: int,
-        negative_label_sentinel: Optional[int] = None,
-        _batch_store: Optional[dict[tuple[int, ...], torch.Tensor]] = None,
     ):
         """
         Args:
@@ -88,12 +88,6 @@
         """
 
         self._message_passing_edge_type = message_passing_edge_type
-        self._padding_node_id = padding_node_id
-        self._anchor_sentinel = anchor_sentinel
-        self._positive_label_sentinel = positive_label_sentinel
-        self._negative_label_sentinel = negative_label_sentinel
-        self._batch_store = _batch_store
-        self._printed_batch_store_warning = False
 
     def __call__(self, data: HeteroData) -> Data:
         """Transform the heterogeneous graph to a homogeneous graph."""
@@ -101,17 +95,46 @@
             [self._message_passing_edge_type]
         ).to_homogeneous(add_edge_type=False, add_node_type=False)
 
-        if self._batch_store is not None:
-            full_batch: torch.Tensor = self._batch_store[
-                tuple(homogeneous_data.batch.tolist())
-            ]
+        return homogeneous_data
+
+
+class _SetLabels:
+    def __init__(
+        self,
+        batch_store: abc.MutableMapping[tuple[NodeType, tuple[int, ...]], torch.Tensor],
+        anchor_node_sentinel: int,
+        positive_label_sentinel: int,
+        negative_label_sentinel: Optional[int] = None,
+    ):
+        self._batch_store = batch_store
+        self._anchor_node_sentinel = anchor_node_sentinel
+        self._positive_label_sentinel = positive_label_sentinel
+        self._negative_label_sentinel = negative_label_sentinel
+
+    def __call__(self, data: _GraphData) -> _GraphData:
+        """Transform the heterogeneous graph to a homogeneous graph."""
+        is_heterogeneous = isinstance(data, HeteroData)
+        positive_labels: dict[NodeType, torch.Tensor] = {}
+        negative_labels: dict[NodeType, torch.Tensor] = {}
+        node_types: list[NodeType]
+        if is_heterogeneous:
+            node_types = data.node_types
+        else:
+            node_types = [DEFAULT_HOMOGENEOUS_NODE_TYPE]
+        for node_type in node_types:
+            full_batch: torch.Tensor
+            if is_heterogeneous:
+                full_batch = self._batch_store[
+                    node_type, tuple(data[node_type].batch.tolist())
+                ]
+            else:
+                full_batch = self._batch_store[node_type, tuple(data.batch.tolist())]
             achor_node_sentinels = torch.nonzero(
-                full_batch == self._anchor_sentinel
+                full_batch == self._anchor_node_sentinel
             ).squeeze(1)
             positive_label_sentinels = torch.nonzero(
                 full_batch == self._positive_label_sentinel
             ).squeeze(1)
-
             pos_labels = []
             if self._negative_label_sentinel is not None:
                 negative_label_sentinels = torch.nonzero(
@@ -134,22 +157,23 @@
                 ):
                     pos_batch = full_batch[anchor + 1 : positive].view(-1)
                     pos_labels.append(pos_batch)
-
-            homogeneous_data.y_positive = torch.stack(pos_labels)
+            positive_labels[node_type] = torch.stack(pos_labels)
             if neg_labels is not None:
-                homogeneous_data.y_negative = torch.stack(neg_labels)
-        elif not self._printed_batch_store_warning:
-            logger.info("Batch store is not set, will not set labels.")
-            self._printed_batch_store_warning = True
-        return homogeneous_data
+                negative_labels[node_type] = torch.stack(neg_labels)
+        if is_heterogeneous:
+            data.y_positive = positive_labels
+            if negative_labels:
+                data.y_negative = negative_labels
+        else:
+            data.y_positive = to_homogeneous(positive_labels)
+            if negative_labels:
+                data.y_negative = to_homogeneous(negative_labels)
+        return data
 
 
 class DistNeighborLoader(DistLoader):
-<<<<<<< HEAD
-    _batch_store: dict[tuple[int, ...], torch.Tensor]
-=======
+    _batch_store: abc.MutableMapping[tuple[NodeType, tuple[int, ...]], torch.Tensor]
     _transforms: Sequence[Callable[[Union[Data, HeteroData]], Union[Data, HeteroData]]]
->>>>>>> b886cf2f
 
     def __init__(
         self,
@@ -268,7 +292,10 @@
 
         if not hasattr(self, "_batch_store"):
             logger.info("Setting batch store")
-            self._batch_store = torch.multiprocessing.Manager().dict()
+            node_batches_by_sampled_nodes: abc.MutableMapping[
+                tuple[NodeType, tuple[int, ...]], torch.Tensor
+            ] = torch.multiprocessing.Manager().dict()
+            self._batch_store = node_batches_by_sampled_nodes
 
         curr_process_nodes = _shard_nodes_by_process(
             input_nodes=input_nodes,
@@ -332,15 +359,9 @@
             pin_memory=device.type == "cuda",
         )
 
-<<<<<<< HEAD
-        self._transforms: list[
-            Callable[[Union[Data, HeteroData]], Union[Data, HeteroData]]
-        ] = list(transforms)
-=======
         # May be set by base classes.
         if not hasattr(self, "_transforms"):
             self._transforms = []
->>>>>>> b886cf2f
 
         # Determines if the node ids passed in are heterogeneous or homogeneous.
         if isinstance(curr_process_nodes, torch.Tensor):
@@ -384,7 +405,11 @@
         local_process_rank: int,  # TODO: Move this to DistributedContext
         local_process_world_size: int,  # TODO: Move this to DistributedContext
         input_nodes: Optional[
-            Union[torch.Tensor, Tuple[NodeType, torch.Tensor]]
+            Union[
+                torch.Tensor,
+                Tuple[NodeType, torch.Tensor],
+                abc.Mapping[NodeType, torch.Tensor],
+            ]
         ] = None,
         num_workers: int = 1,
         batch_size: int = 1,
@@ -475,17 +500,23 @@
                     f"input_nodes must be provided for heterogeneous datasets, received node_ids of type: {dataset.node_ids.keys()}"
                 )
             input_nodes = dataset.node_ids
+
+        if not isinstance(dataset.graph, abc.Mapping):
+            raise ValueError(
+                f"The dataset must be heterogeneous for ABLP. Recieved dataset with graph of type: {type(dataset.graph)}"
+            )
+
+        if DEFAULT_HOMOGENEOUS_EDGE_TYPE not in dataset.graph:
+            raise ValueError(
+                f"With Homogeneous ABLP, the graph must have {DEFAULT_HOMOGENEOUS_EDGE_TYPE} edge type, received {dataset.graph.keys()}."
+            )
+
+        if isinstance(input_nodes, abc.Mapping):
+            input_nodes = input_nodes[DEFAULT_HOMOGENEOUS_NODE_TYPE]
+
         if len(input_nodes.shape) != 1:
             raise ValueError(
                 f"input_nodes must be a 1D tensor, got {input_nodes.shape}."
-            )
-        if not isinstance(dataset.graph, abc.Mapping):
-            raise ValueError(
-                f"The dataset must be heterogeneous for ABLP. Recieved dataset with graph of type: {type(dataset.graph)}"
-            )
-        if DEFAULT_HOMOGENEOUS_EDGE_TYPE not in dataset.graph:
-            raise ValueError(
-                f"With Homogeneous ABLP, the graph must have {DEFAULT_HOMOGENEOUS_EDGE_TYPE} edge type, received {dataset.graph.keys()}."
             )
         positive_label_edge_type, negative_label_edge_type = select_label_edge_types(
             DEFAULT_HOMOGENEOUS_EDGE_TYPE, dataset.graph.keys()
@@ -523,8 +554,8 @@
                 dim=1,
             )
 
-        node_batches_by_sampled_nodes: dict[
-            tuple[int, ...], torch.Tensor
+        node_batches_by_sampled_nodes: abc.MutableMapping[
+            tuple[NodeType, tuple[int, ...]], torch.Tensor
         ] = torch.multiprocessing.Manager().dict()
         self._batch_store = node_batches_by_sampled_nodes
 
@@ -532,15 +563,18 @@
         logger.info(
             f"Converted input nodes to tuple of ({DEFAULT_HOMOGENEOUS_NODE_TYPE}, {input_nodes[1].shape})."
         )
-        transforms = [
+        transforms: Sequence[
+            Callable[[Union[Data, HeteroData]], Union[Data, HeteroData]]
+        ] = [
             _SupervisedToHomogeneous(
                 message_passing_edge_type=DEFAULT_HOMOGENEOUS_EDGE_TYPE,
-                anchor_sentinel=anchor_sentinel,
+            ),
+            _SetLabels(
+                batch_store=node_batches_by_sampled_nodes,
+                anchor_node_sentinel=anchor_sentinel,
                 positive_label_sentinel=positive_sentinel,
                 negative_label_sentinel=negative_sentinel,
-                padding_node_id=-1,
-                _batch_store=node_batches_by_sampled_nodes,
-            )
+            ),
         ]
         self._transforms = transforms
         # TODO(kmonte): stop setting fanout for positive/negative once GLT sampling is fixed.
