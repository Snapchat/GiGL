from collections import abc
<<<<<<< HEAD
from typing import Any, Dict, List, Literal, Optional, Tuple, Union
=======
from typing import Any, Dict, List, Optional, Tuple, Union
>>>>>>> fe3d3788

import torch
from graphlearn_torch.distributed import DistLoader, MpDistSamplingWorkerOptions
from graphlearn_torch.sampler import NodeSamplerInput, SamplingConfig, SamplingType
<<<<<<< HEAD
from torch_geometric.data import Data, HeteroData
=======
>>>>>>> fe3d3788
from torch_geometric.typing import EdgeType

import gigl.distributed.utils
from gigl.common.logger import Logger
from gigl.distributed import DistributedContext
from gigl.distributed.constants import (
    DEFAULT_MASTER_INFERENCE_PORT,
    DEFAULT_MASTER_SAMPLING_PORT,
)
from gigl.distributed.dist_link_prediction_dataset import DistLinkPredictionDataset
from gigl.src.common.types.graph_data import (
    NodeType,  # TODO (mkolodner-sc): Change to use torch_geometric.typing
)
from gigl.utils.data_splitters import LabelInfo

logger = Logger()

# When using CPU based inference/training, we default cpu threads for neighborloading on top of the per process parallelism.
DEFAULT_NUM_CPU_THREADS = 2


# By default GLT does not support per-example batching, so we add this to support sampling
# from multiple nodes in a single batch.
# See https://github.com/alibaba/graphlearn-for-pytorch/pull/155/files for more info.
class _BatchedNodeSamplerInput(NodeSamplerInput):
    def __len__(self) -> int:
        return self.node.shape[0]

    def __getitem__(
        self, index: Union[torch.Tensor, Any]
    ) -> "_BatchedNodeSamplerInput":
        if not isinstance(index, torch.Tensor):
            index = torch.tensor(index, dtype=torch.long)
        index = index.to(self.node.device)
        return _BatchedNodeSamplerInput(self.node[index].view(-1), self.input_type)


<<<<<<< HEAD
class _UDLToHomogeneous:
    def __init__(
        self,
        positive_label_edge_type: EdgeType,
        negative_label_edge_type: EdgeType,
        edge_dir: Union[Literal["in", "out"], str],
        label_info: LabelInfo,
    ):
        if edge_dir not in ["in", "out"]:
            raise ValueError(f"edge_dir must be either 'in' or 'out', got {edge_dir}.")

        if positive_label_edge_type[0] != positive_label_edge_type[2]:
            raise ValueError(
                f"positive_label_edge_type must be a homogeneous edge type, got {positive_label_edge_type}."
            )
        if negative_label_edge_type[0] != negative_label_edge_type[2]:
            raise ValueError(
                f"negative_label_edge_type must be a homogeneous edge type, got {negative_label_edge_type}."
            )
        if positive_label_edge_type[0] != negative_label_edge_type[0]:
            raise ValueError(
                f"positive_label_edge_type and negative_label_edge_type must have the same node type, got {positive_label_edge_type} and {negative_label_edge_type}."
            )
        self._positive_label_edge_type = positive_label_edge_type
        self._negative_label_edge_type = negative_label_edge_type
        self._label_info = label_info

    def __call__(self, data: HeteroData) -> Data:
        if len(data.edge_types) != 3:
            raise ValueError(
                f"Data must have exactly three edge types for us to convert it a homogeneous Data, we got {data.edge_types}."
            )
        if (
            not self._positive_label_edge_type in data.edge_types
            and self._negative_label_edge_type
        ):
            raise ValueError(
                f"Data must have a positive label edge type of {self._positive_label_edge_type}, and negative label edge type of {self._negative_label_edge_type}. We got {data.edge_types}."
            )
        if len(data.node_types) != 1:
            raise ValueError(
                f"Data must have exactly one node type for us to convert it a homogeneous Data, we got {data.node_types}."
            )
        print(f"input: {data}")
        edge_types = [
            e
            for e in data.edge_types
            if e not in (self._positive_label_edge_type, self._negative_label_edge_type)
        ]
        homogeneous_data = data.edge_type_subgraph(edge_types).to_homogeneous(
            add_edge_type=False, add_node_type=False
        )
        # "batch" gets flatted out - we need to select the labels from it
        num_labels_per_sample = (
            self._label_info.num_positive_labels + self._label_info.num_negative_labels
            if self._label_info.num_negative_labels
            else 0
        )
        if len(homogeneous_data.batch) % num_labels_per_sample != 0:
            raise ValueError(
                f"Batch size of {len(homogeneous_data.batch)} is not divisible by the number of labels per sample {num_labels_per_sample}."
            )
        per_batch_view = homogeneous_data.batch.view(-1, num_labels_per_sample)
        without_anchors = per_batch_view[:, 1:]
        homogeneous_data.y = without_anchors
        return homogeneous_data


=======
>>>>>>> fe3d3788
class DistNeighborLoader(DistLoader):
    def __init__(
        self,
        dataset: DistLinkPredictionDataset,
        num_neighbors: Union[List[int], Dict[EdgeType, List[int]]],
        context: DistributedContext,
        local_process_rank: int,  # TODO: Move this to DistributedContext
        local_process_world_size: int,  # TODO: Move this to DistributedContext
        input_nodes: Optional[
            Union[torch.Tensor, Tuple[NodeType, torch.Tensor]]
        ] = None,
        num_workers: int = 1,
        batch_size: int = 1,
        pin_memory_device: Optional[torch.device] = None,
        worker_concurrency: int = 4,
        channel_size: str = "4GB",
        process_start_gap_seconds: int = 60,
        num_cpu_threads: Optional[int] = None,
        shuffle: bool = False,
        drop_last: bool = False,
        _main_inference_port: int = DEFAULT_MASTER_INFERENCE_PORT,
        _main_sampling_port: int = DEFAULT_MASTER_SAMPLING_PORT,
    ):
        """
        Note: We try to adhere to pyg dataloader api as much as possible.
        See the following for reference:
        https://pytorch-geometric.readthedocs.io/en/2.5.2/_modules/torch_geometric/loader/node_loader.html#NodeLoader
        https://pytorch-geometric.readthedocs.io/en/2.5.2/_modules/torch_geometric/distributed/dist_neighbor_loader.html#DistNeighborLoader

        Args:
            dataset (DistLinkPredictionDataset): The dataset to sample from.
            num_neighbors (List[int] or Dict[Tuple[str, str, str], List[int]]):
                The number of neighbors to sample for each node in each iteration.
                If an entry is set to `-1`, all neighbors will be included.
                In heterogeneous graphs, may also take in a dictionary denoting
                the amount of neighbors to sample for each individual edge type.
            context (DistributedContext): Distributed context information of the current process.
            local_process_rank (int): The local rank of the current process within a node.
            local_process_world_size (int): The total number of processes within a node.
            input_nodes (torch.Tensor or Tuple[str, torch.Tensor]): The
                indices of seed nodes to start sampling from.
                It is of type `torch.LongTensor` for homogeneous graphs.
                If set to `None` for homogeneous settings, all nodes will be considered.
                In heterogeneous graphs, this flag must be passed in as a tuple that holds
                the node type and node indices. (default: `None`)
            num_workers (int): How many workers to use (subprocesses to spwan) for
                    distributed neighbor sampling of the current process. (default: ``1``).
            batch_size (int, optional): how many samples per batch to load
                (default: ``1``).
            pin_memory_device (str, optional): The target device that the sampled
                results should be copied to. If set to ``None``, the device is inferred based off of
                (got by ``gigl.distributed.utils.device.get_available_device``). Which uses the
                local_process_rank and torch.cuda.device_count() to assign the device. If cuda is not available,
                the cpu device will be used. (default: ``None``).
            worker_concurrency (int): The max sampling concurrency for each sampling
                worker. Load testing has showed that setting worker_concurrency to 4 yields the best performance
                for sampling. Although, you may whish to explore higher/lower settings when performance tuning.
                (default: `4`).
            channel_size (int or str): The shared-memory buffer size (bytes) allocated
                for the channel. Can be modified for performance tuning; a good starting point is: ``num_workers * 64MB``
                (default: "4GB").
            process_start_gap_seconds (float): Delay between each process for initializing neighbor loader. At large scales,
                it is recommended to set this value to be between 60 and 120 seconds -- otherwise multiple processes may
                attempt to initialize dataloaders at overlapping times, which can cause CPU memory OOM.
            num_cpu_threads (Optional[int]): Number of cpu threads PyTorch should use for CPU training/inference
                neighbor loading; on top of the per process parallelism.
                Defaults to `2` if set to `None` when using cpu training/inference.
            shuffle (bool): Whether to shuffle the input nodes. (default: ``False``).
            drop_last (bool): Whether to drop the last incomplete batch. (default: ``False``).
            _main_inference_port (int): WARNING: You don't need to configure this unless port conflict issues. Slotted for refactor.
                The port number to use for inference processes.
                In future, the port will be automatically assigned based on availability.
                Currently defaults to: gigl.distributed.constants.DEFAULT_MASTER_INFERENCE_PORT
            _main_sampling_port (int): WARNING: You don't need to configure this unless port conflict issues. Slotted for refactor.
                The port number to use for sampling processes.
                In future, the port will be automatically assigned based on availability.
                Currently defaults to: gigl.distributed.constants.DEFAULT_MASTER_SAMPLING_PORT
        """

        if input_nodes is None:
            if dataset.node_ids is None:
                raise ValueError(
                    "Dataset must have node ids if input_nodes are not provided."
                )
            if isinstance(dataset.node_ids, abc.Mapping):
                raise ValueError(
                    f"input_nodes must be provided for heterogeneous datasets, received node_ids of type: {dataset.node_ids.keys()}"
                )
            input_nodes = dataset.node_ids

        if isinstance(num_neighbors, abc.Mapping):
            # TODO(kmonte): We should enable this. We have two blockers:
            # 1. We need to treat `EdgeType` as a proper tuple, not the GiGL`EdgeType`.
            # 2. There are (likely) some GLT bugs around https://github.com/alibaba/graphlearn-for-pytorch/blob/26fe3d4e050b081bc51a79dc9547f244f5d314da/graphlearn_torch/python/distributed/dist_neighbor_sampler.py#L317-L318
            # Where if num_neighbors is a dict then we index into it improperly.
            raise ValueError(
                f"num_neighbors must be a list of integers, received: {num_neighbors}"
            )
        curr_process_nodes = _shard_nodes_by_process(
            input_nodes=input_nodes,
            local_process_rank=local_process_rank,
            local_process_world_size=local_process_world_size,
        )
        device = (
            pin_memory_device
            if pin_memory_device
            else gigl.distributed.utils.get_available_device(
                local_process_rank=local_process_rank
            )
        )
        # Sets up processes and torch device for initializing the GLT DistNeighborLoader, setting up RPC and worker groups to minimize
        # the memory overhead and CPU contention.
        logger.info(
            f"Initializing neighbor loader worker in process: {local_process_rank}/{local_process_world_size} using device: {device}"
        )
        should_use_cpu_workers = device.type == "cpu"
        if should_use_cpu_workers and num_cpu_threads is None:
            logger.info(
                "Using CPU workers, but found num_cpu_threads to be None. "
                f"Will default setting num_cpu_threads to {DEFAULT_NUM_CPU_THREADS}."
            )
            num_cpu_threads = DEFAULT_NUM_CPU_THREADS
        gigl.distributed.utils.init_neighbor_loader_worker(
            master_ip_address=context.main_worker_ip_address,
            local_process_rank=local_process_rank,
            local_process_world_size=local_process_world_size,
            rank=context.global_rank,
            world_size=context.global_world_size,
            master_worker_port=_main_inference_port,
            device=device,
            should_use_cpu_workers=should_use_cpu_workers,
            # Lever to explore tuning for CPU based inference
            num_cpu_threads=num_cpu_threads,
            process_start_gap_seconds=process_start_gap_seconds,
        )
        logger.info(
            f"Finished initializing neighbor loader worker:  {local_process_rank}/{local_process_world_size}"
        )

        # Sets up worker options for the dataloader
        worker_options = MpDistSamplingWorkerOptions(
            num_workers=num_workers,
            worker_devices=[torch.device("cpu") for _ in range(num_workers)],
            worker_concurrency=worker_concurrency,
            # Each worker will spawn several sampling workers, and all sampling workers spawned by workers in one group
            # need to be connected. Thus, we need master ip address and master port to
            # initate the connection.
            # Note that different groups of workers are independent, and thus
            # the sampling processes in different groups should be independent, and should
            # use different master ports.
            master_addr=context.main_worker_ip_address,
            master_port=_main_sampling_port + local_process_rank,
            # Load testing show that when num_rpc_threads exceed 16, the performance
            # will degrade.
            num_rpc_threads=min(dataset.num_partitions, 16),
            rpc_timeout=600,
            channel_size=channel_size,
            pin_memory=device.type == "cuda",
        )

        sampling_config = SamplingConfig(
            sampling_type=SamplingType.NODE,
            num_neighbors=num_neighbors,
            batch_size=batch_size,
<<<<<<< HEAD
            shuffle=False,
            drop_last=False,
=======
            shuffle=shuffle,
            drop_last=drop_last,
>>>>>>> fe3d3788
            with_edge=True,
            collect_features=True,
            with_neg=False,
            with_weight=False,
            edge_dir=dataset.edge_dir,
            seed=None,  # it's actually optional - None means random.
        )
        if isinstance(curr_process_nodes, torch.Tensor):
            node_ids = curr_process_nodes
            node_type = None
        else:
            node_type, node_ids = curr_process_nodes

        input_data = _BatchedNodeSamplerInput(node=node_ids, input_type=node_type)

        super().__init__(dataset, input_data, sampling_config, device, worker_options)


def _shard_nodes_by_process(
    input_nodes: Union[torch.Tensor, Tuple[str, torch.Tensor]],
    local_process_rank: int,
    local_process_world_size: int,
) -> Union[torch.Tensor, Tuple[str, torch.Tensor]]:
    def shard(nodes: torch.Tensor) -> torch.Tensor:
        num_node_ids_per_process = nodes.size(0) // local_process_world_size
        start_index = local_process_rank * num_node_ids_per_process
        end_index = (
            nodes.size(0)
            if local_process_rank == local_process_world_size - 1
            else start_index + num_node_ids_per_process
        )
        nodes_for_current_process = nodes[start_index:end_index]
        return nodes_for_current_process

    if isinstance(input_nodes, torch.Tensor):
        return shard(input_nodes)
    else:
        node_type, node_ids = input_nodes
        node_ids = shard(node_ids)
        return (node_type, node_ids)<|MERGE_RESOLUTION|>--- conflicted
+++ resolved
@@ -1,17 +1,10 @@
 from collections import abc
-<<<<<<< HEAD
 from typing import Any, Dict, List, Literal, Optional, Tuple, Union
-=======
-from typing import Any, Dict, List, Optional, Tuple, Union
->>>>>>> fe3d3788
 
 import torch
 from graphlearn_torch.distributed import DistLoader, MpDistSamplingWorkerOptions
 from graphlearn_torch.sampler import NodeSamplerInput, SamplingConfig, SamplingType
-<<<<<<< HEAD
 from torch_geometric.data import Data, HeteroData
-=======
->>>>>>> fe3d3788
 from torch_geometric.typing import EdgeType
 
 import gigl.distributed.utils
@@ -49,7 +42,6 @@
         return _BatchedNodeSamplerInput(self.node[index].view(-1), self.input_type)
 
 
-<<<<<<< HEAD
 class _UDLToHomogeneous:
     def __init__(
         self,
@@ -118,8 +110,6 @@
         return homogeneous_data
 
 
-=======
->>>>>>> fe3d3788
 class DistNeighborLoader(DistLoader):
     def __init__(
         self,
@@ -261,6 +251,7 @@
 
         # Sets up worker options for the dataloader
         worker_options = MpDistSamplingWorkerOptions(
+        worker_options = MpDistSamplingWorkerOptions(
             num_workers=num_workers,
             worker_devices=[torch.device("cpu") for _ in range(num_workers)],
             worker_concurrency=worker_concurrency,
@@ -282,20 +273,31 @@
 
         sampling_config = SamplingConfig(
             sampling_type=SamplingType.NODE,
+        sampling_config = SamplingConfig(
+            sampling_type=SamplingType.NODE,
             num_neighbors=num_neighbors,
             batch_size=batch_size,
-<<<<<<< HEAD
             shuffle=False,
             drop_last=False,
-=======
-            shuffle=shuffle,
-            drop_last=drop_last,
->>>>>>> fe3d3788
             with_edge=True,
             collect_features=True,
             with_neg=False,
             with_weight=False,
+            collect_features=True,
+            with_neg=False,
+            with_weight=False,
             edge_dir=dataset.edge_dir,
+            seed=None,  # it's actually optional - None means random.
+        )
+        if isinstance(curr_process_nodes, torch.Tensor):
+            node_ids = curr_process_nodes
+            node_type = None
+        else:
+            node_type, node_ids = curr_process_nodes
+
+        input_data = _BatchedNodeSamplerInput(node=node_ids, input_type=node_type)
+
+        super().__init__(dataset, input_data, sampling_config, device, worker_options)
             seed=None,  # it's actually optional - None means random.
         )
         if isinstance(curr_process_nodes, torch.Tensor):
