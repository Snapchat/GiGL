--- conflicted
+++ resolved
@@ -1,10 +1,6 @@
 from gigl.env.distributed import DistributedContext
 
 # TODO (mkolodner-sc): Deprecate this file.
-<<<<<<< HEAD
-__all__ = ["DistributedContext"]
-=======
 __all__ = [
     "DistributedContext",
-]
->>>>>>> acf7e5b6
+]