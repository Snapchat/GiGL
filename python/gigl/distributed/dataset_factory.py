"""
DatasetFactory is responsible for building and returning a DistLinkPredictionDataset class or subclass. It does this by spawning a
process which initializes rpc + worker group, loads and builds a partitioned dataset, and shuts down the rpc + worker group.
"""
import time
from collections import abc
from distutils.util import strtobool
from typing import Dict, Literal, MutableMapping, Optional, Type, Union

import torch
import torch.multiprocessing as mp
from graphlearn_torch.distributed import (
    barrier,
    get_context,
    init_rpc,
    init_worker_group,
    rpc_is_initialized,
    shutdown_rpc,
)

from gigl.common import Uri, UriFactory
from gigl.common.data.dataloaders import TFRecordDataLoader
from gigl.common.data.load_torch_tensors import (
    SerializedGraphMetadata,
    TFDatasetOptions,
    load_torch_tensors_from_tf_record,
)
from gigl.common.logger import Logger
from gigl.common.utils.decorator import tf_on_cpu
from gigl.distributed.constants import DEFAULT_MASTER_DATA_BUILDING_PORT
from gigl.distributed.dist_context import DistributedContext
from gigl.distributed.dist_link_prediction_dataset import DistLinkPredictionDataset
from gigl.distributed.dist_partitioner import DistPartitioner
from gigl.distributed.dist_range_partitioner import DistRangePartitioner
from gigl.distributed.utils import get_process_group_name
from gigl.distributed.utils.serialized_graph_metadata_translator import (
    convert_pb_to_serialized_graph_metadata,
)
from gigl.src.common.types.graph_data import EdgeType
from gigl.src.common.types.pb_wrappers.gbml_config import GbmlConfigPbWrapper
from gigl.types.graph import DEFAULT_HOMOGENEOUS_EDGE_TYPE
from gigl.utils.data_splitters import (
    HashedNodeAnchorLinkSplitter,
    NodeAnchorLinkSplitter,
    select_ssl_positive_label_edges,
)

logger = Logger()


@tf_on_cpu
def _load_and_build_partitioned_dataset(
    serialized_graph_metadata: SerializedGraphMetadata,
    should_load_tensors_in_parallel: bool,
    edge_dir: Literal["in", "out"],
    partitioner_class: Optional[Type[DistPartitioner]],
    node_tf_dataset_options: TFDatasetOptions,
    edge_tf_dataset_options: TFDatasetOptions,
    splitter: Optional[NodeAnchorLinkSplitter] = None,
    _ssl_positive_label_percentage: Optional[float] = None,
) -> DistLinkPredictionDataset:
    """
    Given some information about serialized TFRecords, loads and builds a partitioned dataset into a DistLinkPredictionDataset class.
    We require init_rpc and init_worker_group have been called to set up the rpc and context, respectively, prior to calling this function. If this is not
    set up beforehand, this function will throw an error.
    Args:
        serialized_graph_metadata (SerializedGraphMetadata): Serialized Graph Metadata contains serialized information for loading TFRecords across node and edge types
        should_load_tensors_in_parallel (bool): Whether tensors should be loaded from serialized information in parallel or in sequence across the [node, edge, pos_label, neg_label] entity types.
        edge_dir (Literal["in", "out"]): Edge direction of the provided graph
        partitioner_class (Optional[Type[DistPartitioner]]): Partitioner class to partition the graph inputs. If provided, this must be a
            DistPartitioner or subclass of it. If not provided, will initialize use the DistPartitioner class.
        node_tf_dataset_options (TFDatasetOptions): Options provided to a tf.data.Dataset to tune how serialized node data is read.
        edge_tf_dataset_options (TFDatasetOptions): Options provided to a tf.data.Dataset to tune how serialized edge data is read.
        splitter (Optional[NodeAnchorLinkSplitter]): Optional splitter to use for splitting the graph data into train, val, and test sets. If not provided (None), no splitting will be performed.
        _ssl_positive_label_percentage (Optional[float]): Percentage of edges to select as self-supervised labels. Must be None if supervised edge labels are provided in advance.
            Slotted for refactor once this functionality is available in the transductive `splitter` directly
    Returns:
        DistLinkPredictionDataset: Initialized dataset with partitioned graph information

    """
    assert (
        get_context() is not None
    ), "Context must be setup prior to calling `load_and_build_partitioned_dataset` through glt.distributed.init_worker_group()"
    assert (
        rpc_is_initialized()
    ), "RPC must be setup prior to calling `load_and_build_partitioned_dataset` through glt.distributed.init_rpc()"

    rank: int = get_context().rank
    world_size: int = get_context().world_size

    tfrecord_data_loader = TFRecordDataLoader(rank=rank, world_size=world_size)
    loaded_graph_tensors = load_torch_tensors_from_tf_record(
        tf_record_dataloader=tfrecord_data_loader,
        serialized_graph_metadata=serialized_graph_metadata,
        should_load_tensors_in_parallel=should_load_tensors_in_parallel,
        rank=rank,
        node_tf_dataset_options=node_tf_dataset_options,
        edge_tf_dataset_options=edge_tf_dataset_options,
    )

    # TODO (mkolodner-sc): Move this code block (from here up to start of partitioning) to transductive splitter once that is ready
    if _ssl_positive_label_percentage is not None:
        if (
            loaded_graph_tensors.positive_label is not None
            or loaded_graph_tensors.negative_label is not None
        ):
            raise ValueError(
                "Cannot have loaded positive and negative labels when attempting to select self-supervised positive edges from edge index."
            )
        positive_label_edges: Union[torch.Tensor, Dict[EdgeType, torch.Tensor]]
        if isinstance(loaded_graph_tensors.edge_index, abc.Mapping):
            # This assert is required while `select_ssl_positive_label_edges` exists out of any splitter. Once this is in transductive splitter,
            # we can remove this assert.
            assert isinstance(
                splitter, HashedNodeAnchorLinkSplitter
            ), f"GiGL only supports {HashedNodeAnchorLinkSplitter.__name__} currently, got {type(splitter)}"
            positive_label_edges = {}
            for supervision_edge_type in splitter._supervision_edge_types:
                positive_label_edges[
                    supervision_edge_type
                ] = select_ssl_positive_label_edges(
                    edge_index=loaded_graph_tensors.edge_index[supervision_edge_type],
                    positive_label_percentage=_ssl_positive_label_percentage,
                )
        elif isinstance(loaded_graph_tensors.edge_index, torch.Tensor):
            positive_label_edges = select_ssl_positive_label_edges(
                edge_index=loaded_graph_tensors.edge_index,
                positive_label_percentage=_ssl_positive_label_percentage,
            )
        else:
            raise ValueError(
                f"Found an unknown edge index type: {type(loaded_graph_tensors.edge_index)} when attempting to select positive labels"
            )

        loaded_graph_tensors.positive_label = positive_label_edges

    if splitter is not None and splitter.should_convert_labels_to_edges:
        loaded_graph_tensors.treat_labels_as_edges(edge_dir=edge_dir)

    should_assign_edges_by_src_node: bool = False if edge_dir == "in" else True

    if partitioner_class is None:
        partitioner_class = DistPartitioner

    if should_assign_edges_by_src_node:
        logger.info(
            f"Initializing {partitioner_class.__name__} instance while partitioning edges to its source node machine"
        )
    else:
        logger.info(
            f"Initializing {partitioner_class.__name__} instance while partitioning edges to its destination node machine"
        )
    partitioner = partitioner_class(
        should_assign_edges_by_src_node=should_assign_edges_by_src_node
    )

    partitioner.register_node_ids(node_ids=loaded_graph_tensors.node_ids)
    partitioner.register_edge_index(edge_index=loaded_graph_tensors.edge_index)
    if loaded_graph_tensors.node_features is not None:
        partitioner.register_node_features(
            node_features=loaded_graph_tensors.node_features
        )
    if loaded_graph_tensors.edge_features is not None:
        partitioner.register_edge_features(
            edge_features=loaded_graph_tensors.edge_features
        )
    if loaded_graph_tensors.positive_label is not None:
        partitioner.register_labels(
            label_edge_index=loaded_graph_tensors.positive_label, is_positive=True
        )
    if loaded_graph_tensors.negative_label is not None:
        partitioner.register_labels(
            label_edge_index=loaded_graph_tensors.negative_label, is_positive=False
        )

    # We call del so that the reference count of these registered fields is 1,
    # allowing these intermediate assets to be cleaned up as necessary inside of the partitioner.partition() call

    del (
        loaded_graph_tensors.node_ids,
        loaded_graph_tensors.node_features,
        loaded_graph_tensors.edge_index,
        loaded_graph_tensors.edge_features,
        loaded_graph_tensors.positive_label,
        loaded_graph_tensors.negative_label,
    )
    del loaded_graph_tensors

    partition_output = partitioner.partition()

    logger.info(
        f"Initializing DistLinkPredictionDataset instance with edge direction {edge_dir}"
    )
    dataset = DistLinkPredictionDataset(
        rank=rank, world_size=world_size, edge_dir=edge_dir
    )

    dataset.build(
        partition_output=partition_output,
        splitter=splitter,
    )

    return dataset


def _build_dataset_process(
    process_number_on_current_machine: int,
    output_dict: MutableMapping[str, DistLinkPredictionDataset],
    serialized_graph_metadata: SerializedGraphMetadata,
    distributed_context: DistributedContext,
    dataset_building_port: int,
    sample_edge_direction: Literal["in", "out"],
    should_load_tensors_in_parallel: bool,
    partitioner_class: Optional[Type[DistPartitioner]],
    node_tf_dataset_options: TFDatasetOptions,
    edge_tf_dataset_options: TFDatasetOptions,
    splitter: Optional[NodeAnchorLinkSplitter] = None,
    _ssl_positive_label_percentage: Optional[float] = None,
) -> None:
    """
    This function is spawned by a single process per machine and is responsible for:
        1. Initializing worker group and rpc connections
        2. Loading Torch tensors from serialized TFRecords
        3. Partition loaded Torch tensors across multiple machines
        4. Loading and formatting graph and feature partition data into a `DistLinkPredictionDataset` class, which will be used during inference
        5. Tearing down these connections
    Steps 2-4 are done by the `load_and_build_partitioned_dataset` function.

    We wrap this logic inside of a `mp.spawn` process so that that assets from these steps are properly cleaned up after the dataset has been built. Without
    it, we observe inference performance degradation via cached entities that remain during the inference loop. As such, using a `mp.spawn` process is an easy
    way to ensure all cached entities are cleaned up. We use `mp.spawn` instead of `mp.Process` so that any exceptions thrown in this function will be correctly
    propogated to the parent process.

    This step currently only is supported on CPU.

    Args:
        process_number_on_current_machine (int): Process number on current machine. This parameter is required and provided by mp.spawn.
            This is always set to 1 for dataset building.
        output_dict (MutableMapping[str, DistLinkPredictionDataset]): A dictionary spawned by a mp.manager which the built dataset
            will be written to for use by the parent process
        serialized_graph_metadata (SerializedGraphMetadata): Metadata about TFRecords that are serialized to disk
        distributed_context (DistributedContext): Distributed context containing information for master_ip_address, rank, and world size
        dataset_building_port (int): RPC port to use to build the dataset
        sample_edge_direction (Literal["in", "out"]): Whether edges in the graph are directed inward or outward
        should_load_tensors_in_parallel (bool): Whether tensors should be loaded from serialized information in parallel or in sequence across the [node, edge, pos_label, neg_label] entity types.
        partitioner_class (Optional[Type[DistPartitioner]]): Partitioner class to partition the graph inputs. If provided, this must be a
            DistPartitioner or subclass of it. If not provided, will initialize use the DistPartitioner class.
        node_tf_dataset_options (TFDatasetOptions): Options provided to a tf.data.Dataset to tune how serialized node data is read.
        edge_tf_dataset_options (TFDatasetOptions): Options provided to a tf.data.Dataset to tune how serialized edge data is read.
        splitter (Optional[NodeAnchorLinkSplitter]): Optional splitter to use for splitting the graph data into train, val, and test sets. If not provided (None), no splitting will be performed.
        _ssl_positive_label_percentage (Optional[float]): Percentage of edges to select as self-supervised labels. Must be None if supervised edge labels are provided in advance.
            Slotted for refactor once this functionality is available in the transductive `splitter` directly
    """

    # Sets up the worker group and rpc connection. We need to ensure we cleanup by calling shutdown_rpc() after we no longer need the rpc connection.
    init_worker_group(
        world_size=distributed_context.global_world_size,
        rank=distributed_context.global_rank,
        group_name=get_process_group_name(process_number_on_current_machine),
    )

    init_rpc(
        master_addr=distributed_context.main_worker_ip_address,
        master_port=dataset_building_port,
        num_rpc_threads=16,
    )

    output_dataset: DistLinkPredictionDataset = _load_and_build_partitioned_dataset(
        serialized_graph_metadata=serialized_graph_metadata,
        should_load_tensors_in_parallel=should_load_tensors_in_parallel,
        edge_dir=sample_edge_direction,
        partitioner_class=partitioner_class,
        node_tf_dataset_options=node_tf_dataset_options,
        edge_tf_dataset_options=edge_tf_dataset_options,
        splitter=splitter,
        _ssl_positive_label_percentage=_ssl_positive_label_percentage,
    )

    output_dict["dataset"] = output_dataset

    # We add a barrier here so that all processes end and exit this function at the same time. Without this, we may have some machines call shutdown_rpc() while other
    # machines may require rpc setup for partitioning, which will result in failure.
    barrier()
    shutdown_rpc()


def build_dataset(
    serialized_graph_metadata: SerializedGraphMetadata,
    distributed_context: DistributedContext,
    sample_edge_direction: Union[Literal["in", "out"], str],
    should_load_tensors_in_parallel: bool = True,
    partitioner_class: Optional[Type[DistPartitioner]] = None,
    node_tf_dataset_options: TFDatasetOptions = TFDatasetOptions(),
    edge_tf_dataset_options: TFDatasetOptions = TFDatasetOptions(),
    splitter: Optional[NodeAnchorLinkSplitter] = None,
    _ssl_positive_label_percentage: Optional[float] = None,
    _dataset_building_port: int = DEFAULT_MASTER_DATA_BUILDING_PORT,
) -> DistLinkPredictionDataset:
    """
    Launches a spawned process for building and returning a DistLinkPredictionDataset instance provided some SerializedGraphMetadata
    Args:
        serialized_graph_metadata (SerializedGraphMetadata): Metadata about TFRecords that are serialized to disk
        distributed_context (DistributedContext): Distributed context containing information for master_ip_address, rank, and world size
        sample_edge_direction (Union[Literal["in", "out"], str]): Whether edges in the graph are directed inward or outward. Note that this is
            listed as a possible string to satisfy type check, but in practice must be a Literal["in", "out"].
        should_load_tensors_in_parallel (bool): Whether tensors should be loaded from serialized information in parallel or in sequence across the [node, edge, pos_label, neg_label] entity types.
        partitioner_class (Optional[Type[DistPartitioner]]): Partitioner class to partition the graph inputs. If provided, this must be a
            DistPartitioner or subclass of it. If not provided, will initialize use the DistPartitioner class.
        node_tf_dataset_options (TFDatasetOptions): Options provided to a tf.data.Dataset to tune how serialized node data is read.
        edge_tf_dataset_options (TFDatasetOptions): Options provided to a tf.data.Dataset to tune how serialized edge data is read.
        splitter (Optional[NodeAnchorLinkSplitter]): Optional splitter to use for splitting the graph data into train, val, and test sets.
            If not provided (None), no splitting will be performed.
        _ssl_positive_label_percentage (Optional[float]): Percentage of edges to select as self-supervised labels. Must be None if supervised edge labels are provided in advance.
            Slotted for refactor once this functionality is available in the transductive `splitter` directly
        _dataset_building_port (int): WARNING: You don't need to configure this unless port conflict issues. Slotted for refactor.
            The RPC port to use to build the dataset. In future, the port will be automatically assigned based on availability.
            Currently defaults to: gigl.distributed.constants.DEFAULT_MASTER_DATA_BUILDING_PORT

    Returns:
        DistLinkPredictionDataset: Built GraphLearn-for-PyTorch Dataset class
    """
    assert (
        sample_edge_direction == "in" or sample_edge_direction == "out"
    ), f"Provided edge direction from inference args must be one of `in` or `out`, got {sample_edge_direction}"

    if splitter is not None:
        logger.info(f"Received splitter {type(splitter)}.")

    manager = mp.Manager()

    dataset_building_start_time = time.time()

    # Used for directing the outputs of the dataset building process back to the parent process
    output_dict = manager.dict()

    # Launches process for loading serialized TFRecords from disk into memory, partitioning the data across machines, and storing data inside a GLT dataset class
    mp.spawn(
        fn=_build_dataset_process,
        args=(
            output_dict,
            serialized_graph_metadata,
            distributed_context,
            _dataset_building_port,
            sample_edge_direction,
            should_load_tensors_in_parallel,
            partitioner_class,
            node_tf_dataset_options,
            edge_tf_dataset_options,
            splitter,
            _ssl_positive_label_percentage,
        ),
    )

    output_dataset: DistLinkPredictionDataset = output_dict["dataset"]

    logger.info(
        f"--- Dataset Building finished on rank {distributed_context.global_rank}, which took {time.time()-dataset_building_start_time:.2f} seconds"
    )

    return output_dataset


def build_dataset_from_task_config_uri(
    task_config_uri: Union[str, Uri],
    distributed_context: DistributedContext,
    is_inference: bool = True,
    _tfrecord_uri_pattern: str = ".*-of-.*\.tfrecord(\.gz)?$",
) -> DistLinkPredictionDataset:
    """
    Builds a dataset from a provided `task_config_uri` as part of GiGL orchestration. Parameters to
    this step should be provided in the `inferenceArgs` field of the GbmlConfig for inference or the
    trainerArgs field of the GbmlConfig for training. The current parsable arguments are here are
    - sample_edge_direction: Direction of the graph
    - should_use_range_partitioning: Whether we should be using range-based partitioning
    - should_load_tensors_in_parallel: Whether TFRecord loading should happen in parallel across entities
    Args:
        task_config_uri (str): URI to a GBML Config
        distributed_context (DistributedContext): Distributed context containing information for
            master_ip_address, rank, and world size
        is_inference (bool): Whether the run is for inference or training. If True, arguments will
            be read from inferenceArgs. Otherwise, arguments witll be read from trainerArgs.
        _tfrecord_uri_pattern (str): INTERNAL ONLY. Regex pattern for loading serialized tf records. Defaults to ".*-of-.*\.tfrecord(\.gz)?$".
    """
    # Read from GbmlConfig for preprocessed data metadata, GNN model uri, and bigquery embedding table path
    gbml_config_pb_wrapper = GbmlConfigPbWrapper.get_gbml_config_pb_wrapper_from_uri(
        gbml_config_uri=UriFactory.create_uri(task_config_uri)
    )

    if is_inference:
        args = dict(gbml_config_pb_wrapper.inferencer_config.inferencer_args)

        sample_edge_direction = args.get("sample_edge_direction", "in")
        args_path = "inferencerConfig.inferencerArgs"
        splitter = None
    else:
        args = dict(gbml_config_pb_wrapper.trainer_config.trainer_args)

        supervision_edge_types = (
<<<<<<< HEAD
            (
                gbml_config_pb_wrapper.task_metadata_pb_wrapper.get_supervision_edge_types()
            )
=======
            gbml_config_pb_wrapper.task_metadata_pb_wrapper.get_supervision_edge_types()
>>>>>>> 3ffd20a0
            if gbml_config_pb_wrapper.graph_metadata_pb_wrapper.is_heterogeneous
            else [DEFAULT_HOMOGENEOUS_EDGE_TYPE]
        )
        sample_edge_direction = args.get("sample_edge_direction", "in")
        args_path = "trainerConfig.trainerArgs"
        # TODO(kmonte): Maybe we should enable `should_convert_labels_to_edges` as a flag?
        splitter = HashedNodeAnchorLinkSplitter(
            sampling_direction=sample_edge_direction,
            supervision_edge_types=supervision_edge_types,
            should_convert_labels_to_edges=True,
        )

    assert sample_edge_direction in (
        "in",
        "out",
    ), f"Provided edge direction from args must be one of `in` or `out`, got {sample_edge_direction}"

    should_use_range_partitioning = bool(
        strtobool(args.get("should_use_range_partitioning", "True"))
    )

    should_load_tensors_in_parallel = bool(
        strtobool(args.get("should_load_tensors_in_parallel", "True"))
    )

    logger.info(
        f"Inferred 'sample_edge_direction' argument as : {sample_edge_direction} from argument path {args_path}. To override, please provide 'sample_edge_direction' flag."
    )
    logger.info(
        f"Inferred 'should_use_range_partitioning' argument as : {should_use_range_partitioning} from argument path {args_path}. To override, please provide 'should_use_range_partitioning' flag."
    )
    logger.info(
        f"Inferred 'should_load_tensors_in_parallel' argument as : {should_load_tensors_in_parallel} from argument path {args_path}. To override, please provide 'should_load_tensors_in_parallel' flag."
    )

    # We use a `SerializedGraphMetadata` object to store and organize information for loading serialized TFRecords from disk into memory.
    # We provide a convenience utility `convert_pb_to_serialized_graph_metadata` to build the
    # `SerializedGraphMetadata` object when using GiGL orchestration, leveraging fields of the GBMLConfigPbWrapper

    serialized_graph_metadata = convert_pb_to_serialized_graph_metadata(
        preprocessed_metadata_pb_wrapper=gbml_config_pb_wrapper.preprocessed_metadata_pb_wrapper,
        graph_metadata_pb_wrapper=gbml_config_pb_wrapper.graph_metadata_pb_wrapper,
        tfrecord_uri_pattern=_tfrecord_uri_pattern,
    )

    if should_use_range_partitioning:
        partitioner_class = DistPartitioner
    else:
        partitioner_class = DistRangePartitioner

    dataset = build_dataset(
        serialized_graph_metadata=serialized_graph_metadata,
        distributed_context=distributed_context,
        sample_edge_direction=sample_edge_direction,
        partitioner_class=partitioner_class,
        splitter=splitter,
    )

    return dataset<|MERGE_RESOLUTION|>--- conflicted
+++ resolved
@@ -396,13 +396,7 @@
         args = dict(gbml_config_pb_wrapper.trainer_config.trainer_args)
 
         supervision_edge_types = (
-<<<<<<< HEAD
-            (
-                gbml_config_pb_wrapper.task_metadata_pb_wrapper.get_supervision_edge_types()
-            )
-=======
             gbml_config_pb_wrapper.task_metadata_pb_wrapper.get_supervision_edge_types()
->>>>>>> 3ffd20a0
             if gbml_config_pb_wrapper.graph_metadata_pb_wrapper.is_heterogeneous
             else [DEFAULT_HOMOGENEOUS_EDGE_TYPE]
         )
