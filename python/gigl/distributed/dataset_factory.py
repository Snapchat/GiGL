"""
DatasetFactory is responsible for building and returning a DistLinkPredictionDataset class or subclass. It does this by spawning a
process which initializes rpc + worker group, loads and builds a partitioned dataset, and shuts down the rpc + worker group.
"""
import time
from collections import abc
from distutils.util import strtobool
from typing import Dict, Literal, MutableMapping, Optional, Type, Union

import torch
import torch.multiprocessing as mp
from graphlearn_torch.distributed import (
    barrier,
    get_context,
    init_rpc,
    init_worker_group,
    rpc_is_initialized,
    shutdown_rpc,
)

from gigl.common import UriFactory
from gigl.common.data.dataloaders import TFRecordDataLoader
from gigl.common.data.load_torch_tensors import (
    SerializedGraphMetadata,
    TFDatasetOptions,
    load_torch_tensors_from_tf_record,
)
from gigl.common.logger import Logger
from gigl.common.utils.decorator import tf_on_cpu
from gigl.distributed.constants import DEFAULT_MASTER_DATA_BUILDING_PORT
from gigl.distributed.dist_context import DistributedContext
from gigl.distributed.dist_link_prediction_dataset import DistLinkPredictionDataset
from gigl.distributed.dist_partitioner import DistPartitioner
from gigl.distributed.dist_range_partitioner import DistRangePartitioner
from gigl.distributed.utils import get_process_group_name
from gigl.distributed.utils.serialized_graph_metadata_translator import (
    convert_pb_to_serialized_graph_metadata,
)
from gigl.src.common.types.graph_data import EdgeType
from gigl.src.common.types.pb_wrappers.gbml_config import GbmlConfigPbWrapper
from gigl.types.graph import (
    DEFAULT_HOMOGENEOUS_EDGE_TYPE,
    GraphPartitionData,
    message_passing_to_negative_label,
    message_passing_to_positive_label,
)
from gigl.utils.data_splitters import (
    HashedNodeAnchorLinkSplitter,
    NodeAnchorLinkSplitter,
    select_ssl_positive_label_edges,
)

logger = Logger()


@tf_on_cpu
def _load_and_build_partitioned_dataset(
    serialized_graph_metadata: SerializedGraphMetadata,
    should_load_tensors_in_parallel: bool,
    edge_dir: Literal["in", "out"],
    partitioner_class: Optional[Type[DistPartitioner]],
<<<<<<< HEAD
    tf_dataset_options: TFDatasetOptions,
    should_treat_as_heterogeneous: bool = False,
=======
    node_tf_dataset_options: TFDatasetOptions,
    edge_tf_dataset_options: TFDatasetOptions,
>>>>>>> 125a002e
    splitter: Optional[NodeAnchorLinkSplitter] = None,
    _ssl_positive_label_percentage: Optional[float] = None,
) -> DistLinkPredictionDataset:
    """
    Given some information about serialized TFRecords, loads and builds a partitioned dataset into a DistLinkPredictionDataset class.
    We require init_rpc and init_worker_group have been called to set up the rpc and context, respectively, prior to calling this function. If this is not
    set up beforehand, this function will throw an error.
    Args:
        serialized_graph_metadata (SerializedGraphMetadata): Serialized Graph Metadata contains serialized information for loading TFRecords across node and edge types
        should_load_tensors_in_parallel (bool): Whether tensors should be loaded from serialized information in parallel or in sequence across the [node, edge, pos_label, neg_label] entity types.
        edge_dir (Literal["in", "out"]): Edge direction of the provided graph
        partitioner_class (Optional[Type[DistPartitioner]]): Partitioner class to partition the graph inputs. If provided, this must be a
            DistPartitioner or subclass of it. If not provided, will initialize use the DistPartitioner class.
        node_tf_dataset_options (TFDatasetOptions): Options provided to a tf.data.Dataset to tune how serialized node data is read.
        edge_tf_dataset_options (TFDatasetOptions): Options provided to a tf.data.Dataset to tune how serialized edge data is read.
        splitter (Optional[NodeAnchorLinkSplitter]): Optional splitter to use for splitting the graph data into train, val, and test sets. If not provided (None), no splitting will be performed.
        _ssl_positive_label_percentage (Optional[float]): Percentage of edges to select as self-supervised labels. Must be None if supervised edge labels are provided in advance.
            Slotted for refactor once this functionality is available in the transductive `splitter` directly
    Returns:
        DistLinkPredictionDataset: Initialized dataset with partitioned graph information

    """
    assert (
        get_context() is not None
    ), "Context must be setup prior to calling `load_and_build_partitioned_dataset` through glt.distributed.init_worker_group()"
    assert (
        rpc_is_initialized()
    ), "RPC must be setup prior to calling `load_and_build_partitioned_dataset` through glt.distributed.init_rpc()"

    rank: int = get_context().rank
    world_size: int = get_context().world_size

    tfrecord_data_loader = TFRecordDataLoader(rank=rank, world_size=world_size)
    loaded_graph_tensors = load_torch_tensors_from_tf_record(
        tf_record_dataloader=tfrecord_data_loader,
        serialized_graph_metadata=serialized_graph_metadata,
        should_load_tensors_in_parallel=should_load_tensors_in_parallel,
        rank=rank,
        node_tf_dataset_options=node_tf_dataset_options,
        edge_tf_dataset_options=edge_tf_dataset_options,
    )
    if should_treat_as_heterogeneous:
        loaded_graph_tensors.treat_labels_as_edges()

    should_assign_edges_by_src_node: bool = False if edge_dir == "in" else True

    if partitioner_class is None:
        partitioner_class = DistPartitioner

    if should_assign_edges_by_src_node:
        logger.info(
            f"Initializing {partitioner_class.__name__} instance while partitioning edges to its source node machine"
        )
    else:
        logger.info(
            f"Initializing {partitioner_class.__name__} instance while partitioning edges to its destination node machine"
        )
    partitioner = partitioner_class(
        should_assign_edges_by_src_node=should_assign_edges_by_src_node
    )

    partitioner.register_node_ids(node_ids=loaded_graph_tensors.node_ids)
    partitioner.register_edge_index(edge_index=loaded_graph_tensors.edge_index)
    if loaded_graph_tensors.node_features is not None:
        partitioner.register_node_features(
            node_features=loaded_graph_tensors.node_features
        )
    if loaded_graph_tensors.edge_features is not None:
        partitioner.register_edge_features(
            edge_features=loaded_graph_tensors.edge_features
        )
    if loaded_graph_tensors.positive_label is not None:
        partitioner.register_labels(
            label_edge_index=loaded_graph_tensors.positive_label, is_positive=True
        )
    if loaded_graph_tensors.negative_label is not None:
        partitioner.register_labels(
            label_edge_index=loaded_graph_tensors.negative_label, is_positive=False
        )

    # We call del so that the reference count of these registered fields is 1,
    # allowing these intermediate assets to be cleaned up as necessary inside of the partitioner.partition() call

    del (
        loaded_graph_tensors.node_ids,
        loaded_graph_tensors.node_features,
        loaded_graph_tensors.edge_index,
        loaded_graph_tensors.edge_features,
        loaded_graph_tensors.positive_label,
        loaded_graph_tensors.negative_label,
    )
    del loaded_graph_tensors

    partition_output = partitioner.partition()

    # TODO (mkolodner-sc): Move this code block to transductive splitter once that is ready
    if _ssl_positive_label_percentage is not None:
        assert (
            partition_output.partitioned_positive_labels is None
            and partition_output.partitioned_negative_labels is None
        ), "Cannot have partitioned positive and negative labels when attempting to select self-supervised positive edges from edge index."
        positive_label_edges: Union[torch.Tensor, Dict[EdgeType, torch.Tensor]]
        # TODO (mkolodner-sc): Only add necessary edge types to positive label dictionary, rather than all of the keys in the partitioned edge index
        if isinstance(partition_output.partitioned_edge_index, abc.Mapping):
            positive_label_edges = {}
            for (
                edge_type,
                graph_partition_data,
            ) in partition_output.partitioned_edge_index.items():
                edge_index = graph_partition_data.edge_index
                positive_label_edges[edge_type] = select_ssl_positive_label_edges(
                    edge_index=edge_index,
                    positive_label_percentage=_ssl_positive_label_percentage,
                )
        elif isinstance(partition_output.partitioned_edge_index, GraphPartitionData):
            positive_label_edges = select_ssl_positive_label_edges(
                edge_index=partition_output.partitioned_edge_index.edge_index,
                positive_label_percentage=_ssl_positive_label_percentage,
            )
        else:
            raise ValueError(
                "Found no partitioned edge index when attempting to select positive labels"
            )

        partition_output.partitioned_positive_labels = positive_label_edges

    logger.info(
        f"Initializing DistLinkPredictionDataset instance with edge direction {edge_dir}"
    )
    dataset = DistLinkPredictionDataset(
        rank=rank, world_size=world_size, edge_dir=edge_dir
    )

    dataset.build(
        partition_output=partition_output,
        splitter=splitter,
    )

    return dataset


def _build_dataset_process(
    process_number_on_current_machine: int,
    output_dict: MutableMapping[str, DistLinkPredictionDataset],
    serialized_graph_metadata: SerializedGraphMetadata,
    distributed_context: DistributedContext,
    dataset_building_port: int,
    sample_edge_direction: Literal["in", "out"],
    should_load_tensors_in_parallel: bool,
    partitioner_class: Optional[Type[DistPartitioner]],
<<<<<<< HEAD
    tf_dataset_options: TFDatasetOptions,
    should_treat_as_heterogeneous: bool = False,
=======
    node_tf_dataset_options: TFDatasetOptions,
    edge_tf_dataset_options: TFDatasetOptions,
>>>>>>> 125a002e
    splitter: Optional[NodeAnchorLinkSplitter] = None,
    _ssl_positive_label_percentage: Optional[float] = None,
) -> None:
    """
    This function is spawned by a single process per machine and is responsible for:
        1. Initializing worker group and rpc connections
        2. Loading Torch tensors from serialized TFRecords
        3. Partition loaded Torch tensors across multiple machines
        4. Loading and formatting graph and feature partition data into a `DistLinkPredictionDataset` class, which will be used during inference
        5. Tearing down these connections
    Steps 2-4 are done by the `load_and_build_partitioned_dataset` function.

    We wrap this logic inside of a `mp.spawn` process so that that assets from these steps are properly cleaned up after the dataset has been built. Without
    it, we observe inference performance degradation via cached entities that remain during the inference loop. As such, using a `mp.spawn` process is an easy
    way to ensure all cached entities are cleaned up. We use `mp.spawn` instead of `mp.Process` so that any exceptions thrown in this function will be correctly
    propogated to the parent process.

    This step currently only is supported on CPU.

    Args:
        process_number_on_current_machine (int): Process number on current machine. This parameter is required and provided by mp.spawn.
            This is always set to 1 for dataset building.
        output_dict (MutableMapping[str, DistLinkPredictionDataset]): A dictionary spawned by a mp.manager which the built dataset
            will be written to for use by the parent process
        serialized_graph_metadata (SerializedGraphMetadata): Metadata about TFRecords that are serialized to disk
        distributed_context (DistributedContext): Distributed context containing information for master_ip_address, rank, and world size
        dataset_building_port (int): RPC port to use to build the dataset
        sample_edge_direction (Literal["in", "out"]): Whether edges in the graph are directed inward or outward
        should_load_tensors_in_parallel (bool): Whether tensors should be loaded from serialized information in parallel or in sequence across the [node, edge, pos_label, neg_label] entity types.
        partitioner_class (Optional[Type[DistPartitioner]]): Partitioner class to partition the graph inputs. If provided, this must be a
            DistPartitioner or subclass of it. If not provided, will initialize use the DistPartitioner class.
        node_tf_dataset_options (TFDatasetOptions): Options provided to a tf.data.Dataset to tune how serialized node data is read.
        edge_tf_dataset_options (TFDatasetOptions): Options provided to a tf.data.Dataset to tune how serialized edge data is read.
        splitter (Optional[NodeAnchorLinkSplitter]): Optional splitter to use for splitting the graph data into train, val, and test sets. If not provided (None), no splitting will be performed.
        _ssl_positive_label_percentage (Optional[float]): Percentage of edges to select as self-supervised labels. Must be None if supervised edge labels are provided in advance.
            Slotted for refactor once this functionality is available in the transductive `splitter` directly
    """

    # Sets up the worker group and rpc connection. We need to ensure we cleanup by calling shutdown_rpc() after we no longer need the rpc connection.
    init_worker_group(
        world_size=distributed_context.global_world_size,
        rank=distributed_context.global_rank,
        group_name=get_process_group_name(process_number_on_current_machine),
    )

    init_rpc(
        master_addr=distributed_context.main_worker_ip_address,
        master_port=dataset_building_port,
        num_rpc_threads=16,
    )

    output_dataset: DistLinkPredictionDataset = _load_and_build_partitioned_dataset(
        serialized_graph_metadata=serialized_graph_metadata,
        should_load_tensors_in_parallel=should_load_tensors_in_parallel,
        edge_dir=sample_edge_direction,
        partitioner_class=partitioner_class,
<<<<<<< HEAD
        tf_dataset_options=tf_dataset_options,
        should_treat_as_heterogeneous=should_treat_as_heterogeneous,
=======
        node_tf_dataset_options=node_tf_dataset_options,
        edge_tf_dataset_options=edge_tf_dataset_options,
>>>>>>> 125a002e
        splitter=splitter,
        _ssl_positive_label_percentage=_ssl_positive_label_percentage,
    )

    output_dict["dataset"] = output_dataset

    # We add a barrier here so that all processes end and exit this function at the same time. Without this, we may have some machines call shutdown_rpc() while other
    # machines may require rpc setup for partitioning, which will result in failure.
    barrier()
    shutdown_rpc()


def build_dataset(
    serialized_graph_metadata: SerializedGraphMetadata,
    distributed_context: DistributedContext,
    sample_edge_direction: Union[Literal["in", "out"], str],
    should_load_tensors_in_parallel: bool = True,
    partitioner_class: Optional[Type[DistPartitioner]] = None,
<<<<<<< HEAD
    tf_dataset_options: TFDatasetOptions = TFDatasetOptions(),
    should_treat_as_heterogeneous: bool = False,
=======
    node_tf_dataset_options: TFDatasetOptions = TFDatasetOptions(),
    edge_tf_dataset_options: TFDatasetOptions = TFDatasetOptions(),
>>>>>>> 125a002e
    splitter: Optional[NodeAnchorLinkSplitter] = None,
    _ssl_positive_label_percentage: Optional[float] = None,
    _dataset_building_port: int = DEFAULT_MASTER_DATA_BUILDING_PORT,
) -> DistLinkPredictionDataset:
    """
    Launches a spawned process for building and returning a DistLinkPredictionDataset instance provided some SerializedGraphMetadata
    Args:
        serialized_graph_metadata (SerializedGraphMetadata): Metadata about TFRecords that are serialized to disk
        distributed_context (DistributedContext): Distributed context containing information for master_ip_address, rank, and world size
        sample_edge_direction (Union[Literal["in", "out"], str]): Whether edges in the graph are directed inward or outward. Note that this is
            listed as a possible string to satisfy type check, but in practice must be a Literal["in", "out"].
        should_load_tensors_in_parallel (bool): Whether tensors should be loaded from serialized information in parallel or in sequence across the [node, edge, pos_label, neg_label] entity types.
        partitioner_class (Optional[Type[DistPartitioner]]): Partitioner class to partition the graph inputs. If provided, this must be a
            DistPartitioner or subclass of it. If not provided, will initialize use the DistPartitioner class.
        node_tf_dataset_options (TFDatasetOptions): Options provided to a tf.data.Dataset to tune how serialized node data is read.
        edge_tf_dataset_options (TFDatasetOptions): Options provided to a tf.data.Dataset to tune how serialized edge data is read.
        splitter (Optional[NodeAnchorLinkSplitter]): Optional splitter to use for splitting the graph data into train, val, and test sets. If not provided (None), no splitting will be performed.
        _ssl_positive_label_percentage (Optional[float]): Percentage of edges to select as self-supervised labels. Must be None if supervised edge labels are provided in advance.
            Slotted for refactor once this functionality is available in the transductive `splitter` directly
        _dataset_building_port (int): WARNING: You don't need to configure this unless port conflict issues. Slotted for refactor.
            The RPC port to use to build the dataset. In future, the port will be automatically assigned based on availability.
            Currently defaults to: gigl.distributed.constants.DEFAULT_MASTER_DATA_BUILDING_PORT

    Returns:
        DistLinkPredictionDataset: Built GraphLearn-for-PyTorch Dataset class
    """
    assert (
        sample_edge_direction == "in" or sample_edge_direction == "out"
    ), f"Provided edge direction from inference args must be one of `in` or `out`, got {sample_edge_direction}"

    manager = mp.Manager()

    dataset_building_start_time = time.time()

    # Used for directing the outputs of the dataset building process back to the parent process
    output_dict = manager.dict()

    # Launches process for loading serialized TFRecords from disk into memory, partitioning the data across machines, and storing data inside a GLT dataset class
    mp.spawn(
        fn=_build_dataset_process,
        args=(
            output_dict,
            serialized_graph_metadata,
            distributed_context,
            _dataset_building_port,
            sample_edge_direction,
            should_load_tensors_in_parallel,
            partitioner_class,
<<<<<<< HEAD
            tf_dataset_options,
            should_treat_as_heterogeneous,
=======
            node_tf_dataset_options,
            edge_tf_dataset_options,
>>>>>>> 125a002e
            splitter,
            _ssl_positive_label_percentage,
        ),
    )

    output_dataset: DistLinkPredictionDataset = output_dict["dataset"]

    logger.info(
        f"--- Dataset Building finished on rank {distributed_context.global_rank}, which took {time.time()-dataset_building_start_time:.2f} seconds"
    )

    return output_dataset


def build_dataset_from_task_config_uri(
    task_config_uri: str,
    distributed_context: DistributedContext,
    is_inference: bool = True,
) -> DistLinkPredictionDataset:
    """
    Builds a dataset from a provided `task_config_uri` as part of GiGL orchestration. Parameters to
    this step should be provided in the `inferenceArgs` field of the GbmlConfig for inference or the
    trainerArgs field of the GbmlConfig for training. The current parsable arguments are here are
    - sample_edge_direction: Direction of the graph
    - should_use_range_partitioning: Whether we should be using range-based partitioning
    - should_load_tensors_in_parallel: Whether TFRecord loading should happen in parallel across entities
    Args:
        task_config_uri (str): URI to a GBML Config
        distributed_context (DistributedContext): Distributed context containing information for
            master_ip_address, rank, and world size
        is_inference (bool): Whether the run is for inference or training. If True, arguments will
            be read from inferenceArgs. Otherwise, arguments witll be read from trainerArgs.
    """
    # Read from GbmlConfig for preprocessed data metadata, GNN model uri, and bigquery embedding table path
    gbml_config_pb_wrapper = GbmlConfigPbWrapper.get_gbml_config_pb_wrapper_from_uri(
        gbml_config_uri=UriFactory.create_uri(task_config_uri)
    )
    if is_inference:
        args = dict(gbml_config_pb_wrapper.inferencer_config.inferencer_args)
        sample_edge_direction = args.get("sample_edge_direction", "in")
        args_path = "inferencerConfig.inferencerArgs"
        should_convert_to_heterogeneous = False
    else:
        args = dict(gbml_config_pb_wrapper.trainer_config.trainer_args)
        sample_edge_direction = args.get("sample_edge_direction", "in")
        args_path = "trainerConfig.trainerArgs"
        should_convert_to_heterogeneous = bool(
            strtobool(args.get("should_convert_to_heterogeneous", "False"))
        )

    if should_convert_to_heterogeneous:
        # TODO(kmonte): Read train/val/test split counts from config.
        splitter = HashedNodeAnchorLinkSplitter(
            sampling_direction=sample_edge_direction,
            edge_types=[
                message_passing_to_positive_label(DEFAULT_HOMOGENEOUS_EDGE_TYPE),
                message_passing_to_negative_label(DEFAULT_HOMOGENEOUS_EDGE_TYPE),
            ],
        )
    else:
        splitter = None

    assert sample_edge_direction in (
        "in",
        "out",
    ), f"Provided edge direction from args must be one of `in` or `out`, got {sample_edge_direction}"

    should_use_range_partitioning = bool(
        strtobool(args.get("should_use_range_partitioning", "True"))
    )

    should_load_tensors_in_parallel = bool(
        strtobool(args.get("should_load_tensors_in_parallel", "True"))
    )

    logger.info(
        f"Inferred 'sample_edge_direction' argument as : {sample_edge_direction} from argument path {args_path}. To override, please provide 'sample_edge_direction' flag."
    )
    logger.info(
        f"Inferred 'should_use_range_partitioning' argument as : {should_use_range_partitioning} from argument path {args_path}. To override, please provide 'should_use_range_partitioning' flag."
    )
    logger.info(
        f"Inferred 'should_load_tensors_in_parallel' argument as : {should_load_tensors_in_parallel} from argument path {args_path}. To override, please provide 'should_load_tensors_in_parallel' flag."
    )

    # We use a `SerializedGraphMetadata` object to store and organize information for loading serialized TFRecords from disk into memory.
    # We provide a convenience utility `convert_pb_to_serialized_graph_metadata` to build the
    # `SerializedGraphMetadata` object when using GiGL orchestration, leveraging fields of the GBMLConfigPbWrapper

    serialized_graph_metadata = convert_pb_to_serialized_graph_metadata(
        preprocessed_metadata_pb_wrapper=gbml_config_pb_wrapper.preprocessed_metadata_pb_wrapper,
        graph_metadata_pb_wrapper=gbml_config_pb_wrapper.graph_metadata_pb_wrapper,
    )

    if should_use_range_partitioning:
        partitioner_class = DistPartitioner
    else:
        partitioner_class = DistRangePartitioner

    dataset = build_dataset(
        serialized_graph_metadata=serialized_graph_metadata,
        distributed_context=distributed_context,
        sample_edge_direction=sample_edge_direction,
        partitioner_class=partitioner_class,
        should_treat_as_heterogeneous=should_convert_to_heterogeneous,
        splitter=splitter,
    )

    return dataset<|MERGE_RESOLUTION|>--- conflicted
+++ resolved
@@ -59,13 +59,9 @@
     should_load_tensors_in_parallel: bool,
     edge_dir: Literal["in", "out"],
     partitioner_class: Optional[Type[DistPartitioner]],
-<<<<<<< HEAD
-    tf_dataset_options: TFDatasetOptions,
-    should_treat_as_heterogeneous: bool = False,
-=======
     node_tf_dataset_options: TFDatasetOptions,
     edge_tf_dataset_options: TFDatasetOptions,
->>>>>>> 125a002e
+    should_treat_as_heterogeneous: bool = False,
     splitter: Optional[NodeAnchorLinkSplitter] = None,
     _ssl_positive_label_percentage: Optional[float] = None,
 ) -> DistLinkPredictionDataset:
@@ -216,13 +212,10 @@
     sample_edge_direction: Literal["in", "out"],
     should_load_tensors_in_parallel: bool,
     partitioner_class: Optional[Type[DistPartitioner]],
-<<<<<<< HEAD
+    node_tf_dataset_options: TFDatasetOptions,
+    edge_tf_dataset_options: TFDatasetOptions,
     tf_dataset_options: TFDatasetOptions,
     should_treat_as_heterogeneous: bool = False,
-=======
-    node_tf_dataset_options: TFDatasetOptions,
-    edge_tf_dataset_options: TFDatasetOptions,
->>>>>>> 125a002e
     splitter: Optional[NodeAnchorLinkSplitter] = None,
     _ssl_positive_label_percentage: Optional[float] = None,
 ) -> None:
@@ -279,13 +272,10 @@
         should_load_tensors_in_parallel=should_load_tensors_in_parallel,
         edge_dir=sample_edge_direction,
         partitioner_class=partitioner_class,
-<<<<<<< HEAD
+        node_tf_dataset_options=node_tf_dataset_options,
+        edge_tf_dataset_options=edge_tf_dataset_options,
         tf_dataset_options=tf_dataset_options,
         should_treat_as_heterogeneous=should_treat_as_heterogeneous,
-=======
-        node_tf_dataset_options=node_tf_dataset_options,
-        edge_tf_dataset_options=edge_tf_dataset_options,
->>>>>>> 125a002e
         splitter=splitter,
         _ssl_positive_label_percentage=_ssl_positive_label_percentage,
     )
@@ -304,13 +294,10 @@
     sample_edge_direction: Union[Literal["in", "out"], str],
     should_load_tensors_in_parallel: bool = True,
     partitioner_class: Optional[Type[DistPartitioner]] = None,
-<<<<<<< HEAD
+    node_tf_dataset_options: TFDatasetOptions = TFDatasetOptions(),
+    edge_tf_dataset_options: TFDatasetOptions = TFDatasetOptions(),
     tf_dataset_options: TFDatasetOptions = TFDatasetOptions(),
     should_treat_as_heterogeneous: bool = False,
-=======
-    node_tf_dataset_options: TFDatasetOptions = TFDatasetOptions(),
-    edge_tf_dataset_options: TFDatasetOptions = TFDatasetOptions(),
->>>>>>> 125a002e
     splitter: Optional[NodeAnchorLinkSplitter] = None,
     _ssl_positive_label_percentage: Optional[float] = None,
     _dataset_building_port: int = DEFAULT_MASTER_DATA_BUILDING_PORT,
@@ -359,13 +346,10 @@
             sample_edge_direction,
             should_load_tensors_in_parallel,
             partitioner_class,
-<<<<<<< HEAD
+            node_tf_dataset_options,
+            edge_tf_dataset_options,
             tf_dataset_options,
             should_treat_as_heterogeneous,
-=======
-            node_tf_dataset_options,
-            edge_tf_dataset_options,
->>>>>>> 125a002e
             splitter,
             _ssl_positive_label_percentage,
         ),
