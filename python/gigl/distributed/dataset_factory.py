--- conflicted
+++ resolved
@@ -200,30 +200,8 @@
 
     partition_output = partitioner.partition()
 
-<<<<<<< HEAD
-    logger.info(
-        f"Initializing DistLinkPredictionDataset instance with edge direction {edge_dir}"
-    )
-    dataset = DistLinkPredictionDataset(
-        rank=rank, world_size=world_size, edge_dir=edge_dir
-    )
-=======
-    # TODO (mkolodner-sc): Move this call to the partitioner once the partitioner accepts and returns
-    # the node labels as separate fields from the node features.
-
-    _extract_node_labels_from_features(
-        partition_output=partition_output,
-        feature_dim={
-            node_type: node_metadata.feature_dim
-            for node_type, node_metadata in serialized_graph_metadata.node_entity_info.items()
-        }
-        if isinstance(serialized_graph_metadata.node_entity_info, Mapping)
-        else serialized_graph_metadata.node_entity_info.feature_dim,
-    )
-
     logger.info(f"Initializing DistDataset instance with edge direction {edge_dir}")
     dataset = DistDataset(rank=rank, world_size=world_size, edge_dir=edge_dir)
->>>>>>> 1049c386
 
     dataset.build(
         partition_output=partition_output,
