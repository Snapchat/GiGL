--- conflicted
+++ resolved
@@ -62,23 +62,16 @@
         negative_edge_label: Optional[
             Union[torch.Tensor, dict[EdgeType, torch.Tensor]]
         ] = None,
-<<<<<<< HEAD
-        node_ids: Optional[Union[torch.Tensor, Dict[NodeType, torch.Tensor]]] = None,
-        num_train: Optional[Union[int, Dict[NodeType, int]]] = None,
-        num_val: Optional[Union[int, Dict[NodeType, int]]] = None,
-        num_test: Optional[Union[int, Dict[NodeType, int]]] = None,
+        node_ids: Optional[Union[torch.Tensor, dict[NodeType, torch.Tensor]]] = None,
+        num_train: Optional[Union[int, dict[NodeType, int]]] = None,
+        num_val: Optional[Union[int, dict[NodeType, int]]] = None,
+        num_test: Optional[Union[int, dict[NodeType, int]]] = None,
         node_feature_info: Optional[
             Union[FeatureInfo, dict[NodeType, FeatureInfo]]
         ] = None,
         edge_feature_info: Optional[
             Union[FeatureInfo, dict[EdgeType, FeatureInfo]]
         ] = None,
-=======
-        node_ids: Optional[Union[torch.Tensor, dict[NodeType, torch.Tensor]]] = None,
-        num_train: Optional[Union[int, dict[NodeType, int]]] = None,
-        num_val: Optional[Union[int, dict[NodeType, int]]] = None,
-        num_test: Optional[Union[int, dict[NodeType, int]]] = None,
->>>>>>> f4e3bc8b
     ) -> None:
         """
         Initializes the fields of the DistLinkPredictionDataset class. This function is called upon each serialization of the DistLinkPredictionDataset instance.
@@ -87,23 +80,6 @@
             world_size (int): World size of the current process
             edge_dir (Literal["in", "out"]): Edge direction of the provied graph
         The below arguments are only expected to be provided when re-serializing an instance of the DistLinkPredictionDataset class after build() has been called
-<<<<<<< HEAD
-            graph_partition (Optional[Union[Graph, Dict[EdgeType, Graph]]]): Partitioned Graph Data
-            node_feature_partition (Optional[Union[Feature, Dict[NodeType, Feature]]]): Partitioned Node Feature Data
-            edge_feature_partition (Optional[Union[torch.Tensor, Dict[EdgeType, torch.Tensor]]]): Partitioned Edge Feature Data
-            node_partition_book (Optional[Union[PartitionBook, Dict[NodeType, PartitionBook]]]): Node Partition Book
-            edge_partition_book (Optional[Union[PartitionBook, Dict[EdgeType, PartitionBook]]]): Edge Partition Book
-            positive_edge_label (Optional[Union[torch.Tensor, Dict[EdgeType, torch.Tensor]]]): Positive Edge Label Tensor
-            negative_edge_label (Optional[Union[torch.Tensor, Dict[EdgeType, torch.Tensor]]]): Negative Edge Label Tensor
-            node_ids (Optional[Union[torch.Tensor, Dict[NodeType, torch.Tensor]]]): Node IDs on the current machine
-            num_train:  Optional[Union[int, Dict[NodeType, int]]]): Number of training nodes on the current machine. Will be a dict if heterogeneous.
-            num_val: (Optional[Union[int, Dict[NodeType, int]]]): Number of validation nodes on the current machine. Will be a dict if heterogeneous.
-            num_test: (Optional[Union[int, Dict[NodeType, int]]]): Number of test nodes on the current machine. Will be a dict if heterogeneous.
-            node_feature_info: Optional[Union[FeatureInfo, dict[NodeType, FeatureInfo]]]: Dimension of node features and its data type, will be a dict if heterogeneous.
-                Note this will be None in the homogeneous case if the data has no node features, or will only contain node types with node features in the heterogeneous case.
-            edge_feature_info: Optional[Union[FeatureInfo, dict[EdgeType, FeatureInfo]]]: Dimension of edge features and its data type, will be a dict if heterogeneous.
-                Note this will be None in the homogeneous case if the data has no edge features, or will only contain edge types with edge features in the heterogeneous case.
-=======
             graph_partition (Optional[Union[Graph, dict[EdgeType, Graph]]]): Partitioned Graph Data
             node_feature_partition (Optional[Union[Feature, dict[NodeType, Feature]]]): Partitioned Node Feature Data
             edge_feature_partition (Optional[Union[torch.Tensor, dict[EdgeType, torch.Tensor]]]): Partitioned Edge Feature Data
@@ -112,10 +88,13 @@
             positive_edge_label (Optional[Union[torch.Tensor, dict[EdgeType, torch.Tensor]]]): Positive Edge Label Tensor
             negative_edge_label (Optional[Union[torch.Tensor, dict[EdgeType, torch.Tensor]]]): Negative Edge Label Tensor
             node_ids (Optional[Union[torch.Tensor, dict[NodeType, torch.Tensor]]]): Node IDs on the current machine
-            num_train: (Optional[Mapping[NodeType, int]]): Number of training nodes on the current machine. Will be a dict if heterogeneous.
-            num_val: (Optional[Mapping[NodeType, int]]): Number of validation nodes on the current machine. Will be a dict if heterogeneous.
-            num_test: (Optional[Mapping[NodeType, int]]): Number of test nodes on the current machine. Will be a dict if heterogeneous.
->>>>>>> f4e3bc8b
+            num_train:  Optional[Union[int, dict[NodeType, int]]]): Number of training nodes on the current machine. Will be a dict if heterogeneous.
+            num_val: (Optional[Union[int, dict[NodeType, int]]]): Number of validation nodes on the current machine. Will be a dict if heterogeneous.
+            num_test: (Optional[Union[int, dict[NodeType, int]]]): Number of test nodes on the current machine. Will be a dict if heterogeneous.
+            node_feature_info: Optional[Union[FeatureInfo, dict[NodeType, FeatureInfo]]]: Dimension of node features and its data type, will be a dict if heterogeneous.
+                Note this will be None in the homogeneous case if the data has no node features, or will only contain node types with node features in the heterogeneous case.
+            edge_feature_info: Optional[Union[FeatureInfo, dict[EdgeType, FeatureInfo]]]: Dimension of edge features and its data type, will be a dict if heterogeneous.
+                Note this will be None in the homogeneous case if the data has no edge features, or will only contain edge types with edge features in the heterogeneous case.
         """
         self._rank: int = rank
         self._world_size: int = world_size
@@ -697,33 +676,19 @@
         int,
         int,
         Literal["in", "out"],
-<<<<<<< HEAD
-        Optional[Union[Graph, Dict[EdgeType, Graph]]],
-        Optional[Union[Feature, Dict[NodeType, Feature]]],
-        Optional[Union[Feature, Dict[EdgeType, Feature]]],
-        Optional[Union[PartitionBook, Dict[NodeType, PartitionBook]]],
-        Optional[Union[PartitionBook, Dict[EdgeType, PartitionBook]]],
-        Optional[Union[torch.Tensor, Dict[EdgeType, torch.Tensor]]],
-        Optional[Union[torch.Tensor, Dict[EdgeType, torch.Tensor]]],
-        Optional[Union[torch.Tensor, Dict[NodeType, torch.Tensor]]],
-        Optional[Union[int, Dict[NodeType, int]]],
-        Optional[Union[int, Dict[NodeType, int]]],
-        Optional[Union[int, Dict[NodeType, int]]],
-        Optional[Union[FeatureInfo, dict[NodeType, FeatureInfo]]],
-        Optional[Union[FeatureInfo, dict[EdgeType, FeatureInfo]]],
-=======
         Optional[Union[Graph, dict[EdgeType, Graph]]],
         Optional[Union[Feature, dict[NodeType, Feature]]],
         Optional[Union[Feature, dict[EdgeType, Feature]]],
-        Optional[Union[torch.Tensor, dict[NodeType, torch.Tensor]]],
-        Optional[Union[torch.Tensor, dict[EdgeType, torch.Tensor]]],
+        Optional[Union[PartitionBook, dict[NodeType, PartitionBook]]],
+        Optional[Union[PartitionBook, dict[EdgeType, PartitionBook]]],
         Optional[Union[torch.Tensor, dict[EdgeType, torch.Tensor]]],
         Optional[Union[torch.Tensor, dict[EdgeType, torch.Tensor]]],
         Optional[Union[torch.Tensor, dict[NodeType, torch.Tensor]]],
         Optional[Union[int, dict[NodeType, int]]],
         Optional[Union[int, dict[NodeType, int]]],
         Optional[Union[int, dict[NodeType, int]]],
->>>>>>> f4e3bc8b
+        Optional[Union[FeatureInfo, dict[NodeType, FeatureInfo]]],
+        Optional[Union[FeatureInfo, dict[EdgeType, FeatureInfo]]],
     ]:
         """
         Serializes the member variables of the DistLinkPredictionDatasetClass
@@ -731,21 +696,6 @@
             int: Rank on current machine
             int: World size across all machines
             Literal["in", "out"]: Graph Edge Direction
-<<<<<<< HEAD
-            Optional[Union[Graph, Dict[EdgeType, Graph]]]: Partitioned Graph Data
-            Optional[Union[Feature, Dict[NodeType, Feature]]]: Partitioned Node Feature Data
-            Optional[Union[Feature, Dict[EdgeType, Feature]]]: Partitioned Edge Feature Data
-            Optional[Union[torch.Tensor, Dict[NodeType, torch.Tensor]]]: Node Partition Book Tensor
-            Optional[Union[torch.Tensor, Dict[EdgeType, torch.Tensor]]]: Edge Partition Book Tensor
-            Optional[Union[torch.Tensor, Dict[EdgeType, torch.Tensor]]]: Positive Edge Label Tensor
-            Optional[Union[torch.Tensor, Dict[EdgeType, torch.Tensor]]]: Negative Edge Label Tensor
-            Optional[Union[torch.Tensor, Dict[NodeType, torch.Tensor]]]: Node Ids
-            Optional[Union[int, Dict[NodeType, int]]]: Number of training nodes on the current machine. Will be a dict if heterogeneous.
-            Optional[Union[int, Dict[NodeType, int]]]: Number of validation nodes on the current machine. Will be a dict if heterogeneous.
-            Optional[Union[int, Dict[NodeType, int]]]: Number of test nodes on the current machine. Will be a dict if heterogeneous.
-            Optional[Union[FeatureInfo, Dict[NodeType, FeatureInfo]]]: Node feature dim and its data type, will be a dict if heterogeneous
-            Optional[Union[FeatureInfo, Dict[EdgeType, FeatureInfo]]]: Edge feature dim and its data type, will be a dict if heterogeneous
-=======
             Optional[Union[Graph, dict[EdgeType, Graph]]]: Partitioned Graph Data
             Optional[Union[Feature, dict[NodeType, Feature]]]: Partitioned Node Feature Data
             Optional[Union[Feature, dict[EdgeType, Feature]]]: Partitioned Edge Feature Data
@@ -753,10 +703,12 @@
             Optional[Union[torch.Tensor, dict[EdgeType, torch.Tensor]]]: Edge Partition Book Tensor
             Optional[Union[torch.Tensor, dict[EdgeType, torch.Tensor]]]: Positive Edge Label Tensor
             Optional[Union[torch.Tensor, dict[EdgeType, torch.Tensor]]]: Negative Edge Label Tensor
+            Optional[Union[torch.Tensor, dict[NodeType, torch.Tensor]]]: Node Ids
             Optional[Union[int, dict[NodeType, int]]]: Number of training nodes on the current machine. Will be a dict if heterogeneous.
             Optional[Union[int, dict[NodeType, int]]]: Number of validation nodes on the current machine. Will be a dict if heterogeneous.
             Optional[Union[int, dict[NodeType, int]]]: Number of test nodes on the current machine. Will be a dict if heterogeneous.
->>>>>>> f4e3bc8b
+            Optional[Union[FeatureInfo, dict[NodeType, FeatureInfo]]]: Node feature dim and its data type, will be a dict if heterogeneous
+            Optional[Union[FeatureInfo, dict[EdgeType, FeatureInfo]]]: Edge feature dim and its data type, will be a dict if heterogeneous
         """
         # TODO (mkolodner-sc): Investigate moving share_memory calls to the build() function
 
@@ -843,55 +795,38 @@
 
 def _rebuild_dist_link_prediction_dataset(
     ipc_handle: Tuple[
-<<<<<<< HEAD
         int,  # Rank on current machine
         int,  # World size across machines
         Literal["in", "out"],  # Edge Direction
-        Optional[Union[Graph, Dict[EdgeType, Graph]]],  # Partitioned Graph Data
+        Optional[Union[Graph, dict[EdgeType, Graph]]],  # Partitioned Graph Data
         Optional[
-            Union[Feature, Dict[NodeType, Feature]]
+            Union[Feature, dict[NodeType, Feature]]
         ],  # Partitioned Node Feature Data
         Optional[
-            Union[Feature, Dict[EdgeType, Feature]]
+            Union[Feature, dict[EdgeType, Feature]]
         ],  # Partitioned Edge Feature Data
         Optional[
-            Union[PartitionBook, Dict[NodeType, PartitionBook]]
+            Union[PartitionBook, dict[NodeType, PartitionBook]]
         ],  # Node Partition Book Tensor
         Optional[
-            Union[PartitionBook, Dict[EdgeType, PartitionBook]]
+            Union[PartitionBook, dict[EdgeType, PartitionBook]]
         ],  # Edge Partition Book Tensor
         Optional[
-            Union[torch.Tensor, Dict[EdgeType, torch.Tensor]]
+            Union[torch.Tensor, dict[EdgeType, torch.Tensor]]
         ],  # Positive Edge Label Tensor
         Optional[
-            Union[torch.Tensor, Dict[EdgeType, torch.Tensor]]
+            Union[torch.Tensor, dict[EdgeType, torch.Tensor]]
         ],  # Negative Edge Label Tensor
-        Optional[Union[torch.Tensor, Dict[NodeType, torch.Tensor]]],  # Node Ids
-        Optional[Union[int, Dict[NodeType, int]]],  # Number of training nodes
-        Optional[Union[int, Dict[NodeType, int]]],  # Number of val nodes
-        Optional[Union[int, Dict[NodeType, int]]],  # Number of test nodes
+        Optional[Union[torch.Tensor, dict[NodeType, torch.Tensor]]],  # Node Ids
+        Optional[Union[int, dict[NodeType, int]]],  # Number of training nodes
+        Optional[Union[int, dict[NodeType, int]]],  # Number of val nodes
+        Optional[Union[int, dict[NodeType, int]]],  # Number of test nodes
         Optional[
-            Union[FeatureInfo, Dict[NodeType, FeatureInfo]]
+            Union[FeatureInfo, dict[NodeType, FeatureInfo]]
         ],  # Node feature dim and its data type
         Optional[
-            Union[FeatureInfo, Dict[EdgeType, FeatureInfo]]
+            Union[FeatureInfo, dict[EdgeType, FeatureInfo]]
         ],  # Edge feature dim and its data type
-=======
-        int,
-        int,
-        Literal["in", "out"],
-        Optional[Union[Graph, dict[EdgeType, Graph]]],
-        Optional[Union[Feature, dict[NodeType, Feature]]],
-        Optional[Union[Feature, dict[EdgeType, Feature]]],
-        Optional[Union[PartitionBook, dict[NodeType, PartitionBook]]],
-        Optional[Union[PartitionBook, dict[EdgeType, PartitionBook]]],
-        Optional[Union[torch.Tensor, dict[EdgeType, torch.Tensor]]],
-        Optional[Union[torch.Tensor, dict[EdgeType, torch.Tensor]]],
-        Optional[int],
-        Optional[int],
-        Optional[int],
-        Optional[NodeType],
->>>>>>> f4e3bc8b
     ]
 ):
     dataset = DistLinkPredictionDataset.from_ipc_handle(ipc_handle)
