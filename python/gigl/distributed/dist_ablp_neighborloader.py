from collections import Counter, abc
from typing import Optional, Union

import torch
from graphlearn_torch.channel import SampleMessage, ShmChannel
from graphlearn_torch.distributed import (
    DistLoader,
    MpDistSamplingWorkerOptions,
    get_context,
)
from graphlearn_torch.sampler import SamplingConfig, SamplingType
from torch_geometric.data import Data, HeteroData
from torch_geometric.typing import EdgeType

import gigl.distributed.utils
from gigl.common.logger import Logger
from gigl.distributed.constants import DEFAULT_MASTER_INFERENCE_PORT
from gigl.distributed.dist_context import DistributedContext
from gigl.distributed.dist_link_prediction_dataset import DistLinkPredictionDataset
from gigl.distributed.dist_sampling_producer import DistSamplingProducer
from gigl.distributed.distributed_neighborloader import DEFAULT_NUM_CPU_THREADS
from gigl.distributed.sampler import ABLPNodeSamplerInput
from gigl.distributed.utils.neighborloader import (
    labeled_to_homogeneous,
    patch_fanout_for_sampling,
    shard_nodes_by_process,
    strip_label_edges,
)
from gigl.src.common.types.graph_data import (
    NodeType,  # TODO (mkolodner-sc): Change to use torch_geometric.typing
)
from gigl.types.graph import (
    DEFAULT_HOMOGENEOUS_EDGE_TYPE,
    DEFAULT_HOMOGENEOUS_NODE_TYPE,
    reverse_edge_type,
    select_label_edge_types,
)
from gigl.utils.data_splitters import get_labels_for_anchor_nodes

logger = Logger()


class DistABLPLoader(DistLoader):
    def __init__(
        self,
        dataset: DistLinkPredictionDataset,
        num_neighbors: Union[list[int], dict[EdgeType, list[int]]],
        input_nodes: Optional[
            Union[
                torch.Tensor,
                tuple[NodeType, torch.Tensor],
            ]
        ] = None,
        # TODO(kmonte): Support multiple supervision edge types.
        supervision_edge_type: Optional[EdgeType] = None,
        num_workers: int = 1,
        batch_size: int = 1,
        pin_memory_device: Optional[torch.device] = None,
        worker_concurrency: int = 4,
        channel_size: str = "4GB",
        process_start_gap_seconds: float = 60.0,
        num_cpu_threads: Optional[int] = None,
        shuffle: bool = False,
        drop_last: bool = False,
        context: Optional[DistributedContext] = None,  # TODO: (svij) Deprecate this
        local_process_rank: Optional[int] = None,  # TODO: (svij) Deprecate this
        local_process_world_size: Optional[int] = None,  # TODO: (svij) Deprecate this
    ):
        """
        Neighbor loader for Anchor Based Link Prediction (ABLP) tasks.

        Note that for this class, the dataset must *always* be heterogeneous,
        as we need separate edge types for positive and negative labels.

        By default, the loader will return {py:class} `torch_geometric.data.HeteroData` (heterogeneous) objects,
        but will return a {py:class}`torch_geometric.data.Data` (homogeneous) object if the dataset is "labeled homogeneous".

        The following fields may also be present:
        - `y_positive`: `Dict[int, torch.Tensor]` mapping from local anchor node id to a tensor of positive
                label node ids.
        - `y_negative`: (Optional) `Dict[int, torch.Tensor]` mapping from local anchor node id to a tensor of negative
                label node ids. This will only be present if the supervision edge type has negative labels.


        NOTE: for both y_positive, and y_negative, the values represented in both the key and value of the dicts are
        the *local* node ids of the sampled nodes, not the global node ids.
        In order to get the global node ids, you can use the `node` field of the Data/HeteroData object.
        e.g. global_positive_node_id_labels = data.node[data.y_positive[local_anchor_node_id]].

        The underlying graph engine may also add the following fields to the output Data object:
            - num_sampled_nodes: If heterogeneous. a dictionary mapping from node type to the number of sampled nodes for that type, by hop.
            if homogeneous, a tensor the number of sampled nodes, by hop.
            - num_sampled_edges: If heterogeneous, a dictionary mapping from edge type to the number of sampled edges for that type, by hop.
            If homogeneous, a tensor denoting the number of sampled edges, by hop.

        Let's use the following homogeneous graph (https://is.gd/a8DK15) as an example:
            0 -> 1 [label="Positive example" color="green"]
            0 -> 2 [label="Negative example" color="red"]

            0 -> {3, 4}
            3 -> {5, 6}
            4 -> {7, 8}

            1 -> 9 # shouldn't be sampled
            2 -> 10 # shouldn't be sampled

        For sampling around node `0`, the fields on the output Data object will be:
            - `y_positive`: {0: torch.tensor([1])} # 1 is the only positive label for node 0
            - `y_negative`: {0: torch.tensor([2])} # 2 is the only negative label for node 0

        Args:
            dataset (DistLinkPredictionDataset): The dataset to sample from.
            num_neighbors (list[int] or Dict[tuple[str, str, str], list[int]]):
                The number of neighbors to sample for each node in each iteration.
                If an entry is set to `-1`, all neighbors will be included.
                In heterogeneous graphs, may also take in a dictionary denoting
                the amount of neighbors to sample for each individual edge type.
            context (DistributedContext): Distributed context information of the current process.
            local_process_rank (int): The local rank of the current process within a node.
            local_process_world_size (int): The total number of processes within a node.
            input_nodes (Optional[torch.Tensor, tuple[NodeType, torch.Tensor]]):
                Indices of seed nodes to start sampling from.
                If set to `None` for homogeneous settings, all nodes will be considered.
                In heterogeneous graphs, this flag must be passed in as a tuple that holds
                the node type and node indices. (default: `None`)
            num_workers (int): How many workers to use (subprocesses to spwan) for
                    distributed neighbor sampling of the current process. (default: ``1``).
            batch_size (int, optional): how many samples per batch to load
                (default: ``1``).
            pin_memory_device (str, optional): The target device that the sampled
                results should be copied to. If set to ``None``, the device is inferred based off of
                (got by ``gigl.distributed.utils.device.get_available_device``). Which uses the
                local_process_rank and torch.cuda.device_count() to assign the device. If cuda is not available,
                the cpu device will be used. (default: ``None``).
            worker_concurrency (int): The max sampling concurrency for each sampling
                worker. Load testing has showed that setting worker_concurrency to 4 yields the best performance
                for sampling. Although, you may whish to explore higher/lower settings when performance tuning.
                (default: `4`).
            channel_size (int or str): The shared-memory buffer size (bytes) allocated
                for the channel. Can be modified for performance tuning; a good starting point is: ``num_workers * 64MB``
                (default: "4GB").
            process_start_gap_seconds (float): Delay between each process for initializing neighbor loader. At large scales,
                it is recommended to set this value to be between 60 and 120 seconds -- otherwise multiple processes may
                attempt to initialize dataloaders at overlapping times, which can cause CPU memory OOM.
            num_cpu_threads (Optional[int]): Number of cpu threads PyTorch should use for CPU training/inference
                neighbor loading; on top of the per process parallelism.
                Defaults to `2` if set to `None` when using cpu training/inference.
            shuffle (bool): Whether to shuffle the input nodes. (default: ``False``).
            drop_last (bool): Whether to drop the last incomplete batch. (default: ``False``).
            context (deprecated - will be removed soon) (Optional[DistributedContext]): Distributed context information of the current process.
            local_process_rank (deprecated - will be removed soon) (int): The local rank of the current process within a node.
            local_process_world_size (deprecated - will be removed soon) (int): The total number of processes within a node.
        """

        # Set self._shutdowned right away, that way if we throw here, and __del__ is called,
        # then we can properly clean up and don't get extraneous error messages.
        # We set to `True` as we don't need to cleanup right away, and this will get set
        # to `False` in super().__init__()` e.g.
        # https://github.com/alibaba/graphlearn-for-pytorch/blob/26fe3d4e050b081bc51a79dc9547f244f5d314da/graphlearn_torch/python/distributed/dist_loader.py#L125C1-L126C1
        self._shutdowned = True

        node_world_size: int
        node_rank: int
        rank: int
        world_size: int
        local_rank: int
        local_world_size: int

        master_ip_address: str
        should_cleanup_distributed_context: bool = False

        if context:
            assert (
                local_process_world_size is not None
            ), "context: DistributedContext provided, so local_process_world_size must be provided."
            assert (
                local_process_rank is not None
            ), "context: DistributedContext provided, so local_process_rank must be provided."

            master_ip_address = context.main_worker_ip_address
            node_world_size = context.global_world_size
            node_rank = context.global_rank
            local_world_size = local_process_world_size
            local_rank = local_process_rank

            rank = node_rank * local_world_size + local_rank
            world_size = node_world_size * local_world_size

            if not torch.distributed.is_initialized():
                logger.info(
                    "process group is not available, trying to torch.distributed.init_process_group to communicate necessary setup information."
                )
                should_cleanup_distributed_context = True
                logger.info(
                    f"Initializing process group with master ip address: {master_ip_address}, rank: {rank}, world size: {world_size}, local_rank: {local_rank}, local_world_size: {local_world_size}"
                )
                torch.distributed.init_process_group(
                    backend="gloo",  # We just default to gloo for this temporary process group
                    init_method=f"tcp://{master_ip_address}:{DEFAULT_MASTER_INFERENCE_PORT}",
                    rank=rank,
                    world_size=world_size,
                )

        else:
            assert (
                torch.distributed.is_initialized()
            ), f"context: DistributedContext is None, so process group must be initialized before constructing this object {self.__class__.__name__}."
            world_size = torch.distributed.get_world_size()
            rank = torch.distributed.get_rank()

            rank_ip_addresses = gigl.distributed.utils.get_internal_ip_from_all_ranks()
            master_ip_address = rank_ip_addresses[0]

            count_ranks_per_ip_address = Counter(rank_ip_addresses)
            local_world_size = count_ranks_per_ip_address[master_ip_address]
            for rank_ip_address, count in count_ranks_per_ip_address.items():
                if count != local_world_size:
                    raise ValueError(
                        f"All ranks must have the same number of processes, but found {count} processes for rank {rank} on ip {rank_ip_address}, expected {local_world_size}."
                        + f"count_ranks_per_ip_address = {count_ranks_per_ip_address}"
                    )

            node_world_size = len(count_ranks_per_ip_address)
            local_rank = rank % local_world_size
            node_rank = rank // local_world_size

        del (
            context,
            local_process_rank,
            local_process_world_size,
        )  # delete deprecated vars so we don't accidentally use them.

        if not isinstance(dataset.graph, abc.Mapping):
            raise ValueError(
                f"The dataset must be heterogeneous for ABLP. Recieved dataset with graph of type: {type(dataset.graph)}"
            )
        self._is_input_heterogeneous: bool = False
        if isinstance(input_nodes, tuple):
            if supervision_edge_type is None:
                raise ValueError(
                    "When using heterogeneous ABLP, you must provide supervision_edge_types."
                )
            self._is_input_heterogeneous = True
            anchor_node_type, anchor_node_ids = input_nodes
            # TODO (mkolodner-sc): We currently assume supervision edges are directed outward, revisit in future if
            # this assumption is no longer valid and/or is too opinionated
            assert (
                supervision_edge_type[0] == anchor_node_type
            ), f"Label EdgeType are currently expected to be provided in outward edge direction as tuple (`anchor_node_type`,`relation`,`supervision_node_type`), \
                got supervision edge type {supervision_edge_type} with anchor node type {anchor_node_type}"
            supervision_node_type = supervision_edge_type[2]
            if dataset.edge_dir == "in":
                supervision_edge_type = reverse_edge_type(supervision_edge_type)

        elif isinstance(input_nodes, torch.Tensor):
            if supervision_edge_type is not None:
                raise ValueError(
                    f"Expected supervision edge type to be None for homogeneous input nodes, got {supervision_edge_type}"
                )
            anchor_node_ids = input_nodes
            anchor_node_type = DEFAULT_HOMOGENEOUS_NODE_TYPE
            supervision_edge_type = DEFAULT_HOMOGENEOUS_EDGE_TYPE
            supervision_node_type = DEFAULT_HOMOGENEOUS_NODE_TYPE
        elif input_nodes is None:
            if dataset.node_ids is None:
                raise ValueError(
                    "Dataset must have node ids if input_nodes are not provided."
                )
            if isinstance(dataset.node_ids, abc.Mapping):
                raise ValueError(
                    f"input_nodes must be provided for heterogeneous datasets, received node_ids of type: {dataset.node_ids.keys()}"
                )
            if supervision_edge_type is not None:
                raise ValueError(
                    f"Expected supervision edge type to be None for homogeneous input nodes, got {supervision_edge_type}"
                )

            anchor_node_ids = dataset.node_ids
            anchor_node_type = DEFAULT_HOMOGENEOUS_NODE_TYPE
            supervision_edge_type = DEFAULT_HOMOGENEOUS_EDGE_TYPE
            supervision_node_type = DEFAULT_HOMOGENEOUS_NODE_TYPE

        missing_edge_types = set([supervision_edge_type]) - set(dataset.graph.keys())
        if missing_edge_types:
            raise ValueError(
                f"Missing edge types in dataset: {missing_edge_types}. Edge types in dataset: {dataset.graph.keys()}"
            )

        if len(anchor_node_ids.shape) != 1:
            raise ValueError(
                f"input_nodes must be a 1D tensor, got {anchor_node_ids.shape}."
            )
        (
            self._positive_label_edge_type,
            self._negative_label_edge_type,
        ) = select_label_edge_types(supervision_edge_type, dataset.graph.keys())
        self._supervision_edge_type = supervision_edge_type

        positive_labels, negative_labels = get_labels_for_anchor_nodes(
            dataset=dataset,
            node_ids=anchor_node_ids,
            positive_label_edge_type=self._positive_label_edge_type,
            negative_label_edge_type=self._negative_label_edge_type,
        )

        self.to_device = (
            pin_memory_device
            if pin_memory_device
            else gigl.distributed.utils.get_available_device(
                local_process_rank=local_rank
            )
        )

<<<<<<< HEAD
        # TODO(kmonte): stop setting fanout for positive/negative once GLT sampling is fixed.
        if dataset.get_edge_types() is not None:
            num_neighbors = patch_fanout_for_sampling(
                dataset.get_edge_types(), num_neighbors
            )

            if num_neighbors.keys() != dataset.graph.keys():
                raise ValueError(
                    f"num_neighbors must have all edge types in the graph, received: {num_neighbors.keys()} with for graph with edge types {dataset.graph.keys()}"
                )
            hops = len(next(iter(num_neighbors.values())))
            if not all(len(fanout) == hops for fanout in num_neighbors.values()):
                raise ValueError(
                    f"num_neighbors must be a dict of edge types with the same number of hops. Received: {num_neighbors}"
                )
=======
        num_neighbors = patch_fanout_for_sampling(
            dataset.get_edge_types(), num_neighbors
        )
>>>>>>> f5e97fe2

        curr_process_nodes = shard_nodes_by_process(
            input_nodes=anchor_node_ids,
            local_process_rank=local_rank,
            local_process_world_size=local_world_size,
        )

        # Sets up processes and torch device for initializing the GLT DistNeighborLoader, setting up RPC and worker groups to minimize
        # the memory overhead and CPU contention.
        neighbor_loader_ports = gigl.distributed.utils.get_free_ports_from_master_node(
            num_ports=local_world_size
        )
        neighbor_loader_port_for_current_rank = neighbor_loader_ports[local_rank]
        logger.info(
            f"Initializing neighbor loader worker in process: {local_rank}/{local_world_size} using device: {self.to_device} on port {neighbor_loader_port_for_current_rank}."
        )
        should_use_cpu_workers = self.to_device.type == "cpu"
        if should_use_cpu_workers and num_cpu_threads is None:
            logger.info(
                "Using CPU workers, but found num_cpu_threads to be None. "
                f"Will default setting num_cpu_threads to {DEFAULT_NUM_CPU_THREADS}."
            )
            num_cpu_threads = DEFAULT_NUM_CPU_THREADS

        gigl.distributed.utils.init_neighbor_loader_worker(
            master_ip_address=master_ip_address,
            local_process_rank=local_rank,
            local_process_world_size=local_world_size,
            rank=node_rank,
            world_size=node_world_size,
            master_worker_port=neighbor_loader_port_for_current_rank,
            device=self.to_device,
            should_use_cpu_workers=should_use_cpu_workers,
            # Lever to explore tuning for CPU based inference
            num_cpu_threads=num_cpu_threads,
            process_start_gap_seconds=process_start_gap_seconds,
        )
        logger.info(
            f"Finished initializing neighbor loader worker: {local_rank}/{local_world_size}"
        )

        # Sets up worker options for the dataloader
        dist_sampling_ports = gigl.distributed.utils.get_free_ports_from_master_node(
            num_ports=local_world_size
        )
        dist_sampling_port_for_current_rank = dist_sampling_ports[local_rank]
        worker_options = MpDistSamplingWorkerOptions(
            num_workers=num_workers,
            worker_devices=[torch.device("cpu") for _ in range(num_workers)],
            worker_concurrency=worker_concurrency,
            # Each worker will spawn several sampling workers, and all sampling workers spawned by workers in one group
            # need to be connected. Thus, we need master ip address and master port to
            # initate the connection.
            # Note that different groups of workers are independent, and thus
            # the sampling processes in different groups should be independent, and should
            # use different master ports.
            master_addr=master_ip_address,
            master_port=dist_sampling_port_for_current_rank,
            # Load testing show that when num_rpc_threads exceed 16, the performance
            # will degrade.
            num_rpc_threads=min(dataset.num_partitions, 16),
            rpc_timeout=600,
            channel_size=channel_size,
            pin_memory=self.to_device.type == "cuda",
        )

        if should_cleanup_distributed_context and torch.distributed.is_initialized():
            logger.info(
                f"Cleaning up process group as it was initialized inside {self.__class__.__name__}.__init__."
            )
            torch.distributed.destroy_process_group()

        sampler_input = ABLPNodeSamplerInput(
            node=curr_process_nodes,
            input_type=anchor_node_type,
            positive_labels=positive_labels,
            negative_labels=negative_labels,
            supervision_node_type=supervision_node_type,
        )

        sampling_config = SamplingConfig(
            sampling_type=SamplingType.NODE,
            num_neighbors=num_neighbors,
            batch_size=batch_size,
            shuffle=shuffle,
            drop_last=drop_last,
            with_edge=True,
            collect_features=True,
            with_neg=False,
            with_weight=False,
            edge_dir=dataset.edge_dir,
            seed=None,  # it's actually optional - None means random.
        )

        # Code below this point is taken from the GLT DistNeighborLoader.__init__() function (graphlearn_torch/python/distributed/dist_neighbor_loader.py).
        # We do this so that we may override the DistSamplingProducer that is used with the GiGL implementation.

        self.data = dataset
        self.input_data = sampler_input
        self.sampling_type = sampling_config.sampling_type
        self.num_neighbors = sampling_config.num_neighbors
        self.batch_size = sampling_config.batch_size
        self.shuffle = sampling_config.shuffle
        self.drop_last = sampling_config.drop_last
        self.with_edge = sampling_config.with_edge
        self.with_weight = sampling_config.with_weight
        self.collect_features = sampling_config.collect_features
        self.edge_dir = sampling_config.edge_dir
        self.sampling_config = sampling_config
        self.worker_options = worker_options

        # We can set shutdowned to false now
        self._shutdowned = False

        self._is_mp_worker = True
        self._is_collocated_worker = False
        self._is_remote_worker = False

        self.num_data_partitions = self.data.num_partitions
        self.data_partition_idx = self.data.partition_idx
        self._set_ntypes_and_etypes(
            self.data.get_node_types(), self.data.get_edge_types()
        )

        self._num_recv = 0
        self._epoch = 0

        current_ctx = get_context()

        self._input_len = len(self.input_data)
        self._input_type = self.input_data.input_type
        self._num_expected = self._input_len // self.batch_size
        if not self.drop_last and self._input_len % self.batch_size != 0:
            self._num_expected += 1

        if not current_ctx.is_worker():
            raise RuntimeError(
                f"'{self.__class__.__name__}': only supports "
                f"launching multiprocessing sampling workers with "
                f"a non-server distribution mode, current role of "
                f"distributed context is {current_ctx.role}."
            )
        if self.data is None:
            raise ValueError(
                f"'{self.__class__.__name__}': missing input dataset "
                f"when launching multiprocessing sampling workers."
            )

        # Launch multiprocessing sampling workers
        self._with_channel = True
        self.worker_options._set_worker_ranks(current_ctx)

        self._channel = ShmChannel(
            self.worker_options.channel_capacity, self.worker_options.channel_size
        )
        if self.worker_options.pin_memory:
            self._channel.pin_memory()

        self._mp_producer = DistSamplingProducer(
            self.data,
            self.input_data,
            self.sampling_config,
            self.worker_options,
            self._channel,
        )
        self._mp_producer.init()

    def _get_labels(
        self, msg: SampleMessage
    ) -> tuple[SampleMessage, torch.Tensor, Optional[torch.Tensor]]:
        # TODO (mkolodner-sc): Remove the need to modify metadata once GLT's `to_hetero_data` function is fixed
        """
        Gets the labels from the output SampleMessage and removes them from the metadata. We need to remove the labels from GLT's metadata since the
        `to_hetero_data` function strangely assumes that we are doing edge-based sampling if the metadata is not empty at the time of
        building the HeteroData object.

        Args:
            msg (SampleMessage): All possible results from a sampler, including subgraph data, features, and used defined metadata
        Returns:
            SampleMessage: Updated sample messsage with the label fields removed
            torch.Tensor: Positive label ID tensor, where the ith row corresponds to the ith anchor node ID
            Optional[torch.Tensor]: Negative label ID tensor, where the ith row corresponds to the ith anchor node ID, can be None if dataset has no negative labels
        """
        metadata = {}
        for k in list(msg.keys()):
            if k.startswith("#META."):
                meta_key = str(k[6:])
                metadata[meta_key] = msg[k].to(self.to_device)
                del msg[k]

        positive_labels = metadata["positive_labels"]
        negative_labels = (
            metadata["negative_labels"] if "negative_labels" in metadata else None
        )
        return (msg, positive_labels, negative_labels)

    def _set_labels(
        self,
        data: Union[Data, HeteroData],
        positive_labels: torch.Tensor,
        negative_labels: Optional[torch.Tensor],
    ) -> Union[Data, HeteroData]:
        """
        Sets the labels and relevant fields in the torch_geometric Data object, converting the global node ids for labels to their
        local index. Removes inserted supervision edge type from the data variables, since this is an implementation detail and should not be
        exposed in the final HeteroData/Data object.
        Args:
            data (Union[Data, HeteroData]): Graph to provide labels for
            positive_labels (torch.Tensor): Positive label ID tensor, where the ith row corresponds to the ith anchor node ID
            negative_labels (Optional[torch.Tensor]): Negative label ID tensor, where the ith row corresponds to the ith anchor node ID,
                can be None if dataset has no negative labels
        Returns:
            Union[Data, HeteroData]: torch_geometric HeteroData/Data object with the filtered edge fields and labels set as properties of the instance
        """
        local_node_to_global_node: torch.Tensor
        # shape [N], where N is the number of nodes in the subgraph, and local_node_to_global_node[i] gives the global node id for local node id `i`
        if isinstance(data, HeteroData):
            supervision_node_type = (
                self._supervision_edge_type[0]
                if self.edge_dir == "in"
                else self._supervision_edge_type[2]
            )
            local_node_to_global_node = data[supervision_node_type].node
        else:
            local_node_to_global_node = data.node

        output_positive_labels: dict[int, torch.Tensor] = {}
        output_negative_labels: dict[int, torch.Tensor] = {}

        for local_anchor_node_id in range(positive_labels.size(0)):
            positive_mask = (
                local_node_to_global_node.unsqueeze(1)
                == positive_labels[local_anchor_node_id]
            )  # shape [N, P], where N is the number of nodes and P is the number of positive labels for the current anchor node

            # Gets the indexes of the items in local_node_to_global_node which match any of the positive labels for the current anchor node
            output_positive_labels[local_anchor_node_id] = torch.nonzero(positive_mask)[
                :, 0
            ].to(self.to_device)
            # Shape [X], where X is the number of indexes in the original local_node_to_global_node which match a node in the positive labels for the current anchor node

            if negative_labels is not None:
                negative_mask = (
                    local_node_to_global_node.unsqueeze(1)
                    == negative_labels[local_anchor_node_id]
                )  # shape [N, M], where N is the number of nodes and M is the number of negative labels for the current anchor node

                # Gets the indexes of the items in local_node_to_global_node which match any of the negative labels for the current anchor node
                output_negative_labels[local_anchor_node_id] = torch.nonzero(
                    negative_mask
                )[:, 0].to(self.to_device)
                # Shape [X], where X is the number of indexes in the original local_node_to_global_node which match a node in the negative labels for the current anchor node
        data.y_positive = output_positive_labels
        if negative_labels is not None:
            data.y_negative = output_negative_labels

        return data

    def _collate_fn(self, msg: SampleMessage) -> Union[Data, HeteroData]:
        msg, positive_labels, negative_labels = self._get_labels(msg)
        data = super()._collate_fn(msg)
        if isinstance(data, HeteroData):
            data = strip_label_edges(data)
        if not self._is_input_heterogeneous:
            data = labeled_to_homogeneous(self._supervision_edge_type, data)
        data = self._set_labels(data, positive_labels, negative_labels)
        return data<|MERGE_RESOLUTION|>--- conflicted
+++ resolved
@@ -311,27 +311,9 @@
             )
         )
 
-<<<<<<< HEAD
-        # TODO(kmonte): stop setting fanout for positive/negative once GLT sampling is fixed.
-        if dataset.get_edge_types() is not None:
-            num_neighbors = patch_fanout_for_sampling(
-                dataset.get_edge_types(), num_neighbors
-            )
-
-            if num_neighbors.keys() != dataset.graph.keys():
-                raise ValueError(
-                    f"num_neighbors must have all edge types in the graph, received: {num_neighbors.keys()} with for graph with edge types {dataset.graph.keys()}"
-                )
-            hops = len(next(iter(num_neighbors.values())))
-            if not all(len(fanout) == hops for fanout in num_neighbors.values()):
-                raise ValueError(
-                    f"num_neighbors must be a dict of edge types with the same number of hops. Received: {num_neighbors}"
-                )
-=======
         num_neighbors = patch_fanout_for_sampling(
             dataset.get_edge_types(), num_neighbors
         )
->>>>>>> f5e97fe2
 
         curr_process_nodes = shard_nodes_by_process(
             input_nodes=anchor_node_ids,
