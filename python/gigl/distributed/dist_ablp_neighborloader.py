--- conflicted
+++ resolved
@@ -115,17 +115,11 @@
                 If an entry is set to `-1`, all neighbors will be included.
                 In heterogeneous graphs, may also take in a dictionary denoting
                 the amount of neighbors to sample for each individual edge type.
-<<<<<<< HEAD
-            input_nodes (torch.Tensor or tuple[str, torch.Tensor]): The
-                indices of seed nodes to start sampling from.
-                It is of type `torch.LongTensor` for homogeneous graphs.
-=======
             context (DistributedContext): Distributed context information of the current process.
             local_process_rank (int): The local rank of the current process within a node.
             local_process_world_size (int): The total number of processes within a node.
             input_nodes (Optional[torch.Tensor, tuple[NodeType, torch.Tensor]]):
                 Indices of seed nodes to start sampling from.
->>>>>>> 1500c5b7
                 If set to `None` for homogeneous settings, all nodes will be considered.
                 In heterogeneous graphs, this flag must be passed in as a tuple that holds
                 the node type and node indices. (default: `None`)
