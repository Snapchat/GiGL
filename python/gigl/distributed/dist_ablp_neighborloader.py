import ast
from collections import Counter, abc, defaultdict
from typing import Optional, Union

import torch
from graphlearn_torch.channel import SampleMessage, ShmChannel
from graphlearn_torch.distributed import (
    DistLoader,
    MpDistSamplingWorkerOptions,
    get_context,
)
from graphlearn_torch.sampler import SamplingConfig, SamplingType
from torch_geometric.data import Data, HeteroData
from torch_geometric.typing import EdgeType

import gigl.distributed.utils
from gigl.common.logger import Logger
from gigl.distributed.constants import DEFAULT_MASTER_INFERENCE_PORT
from gigl.distributed.dist_context import DistributedContext
from gigl.distributed.dist_dataset import DistDataset
from gigl.distributed.dist_sampling_producer import DistSamplingProducer
from gigl.distributed.distributed_neighborloader import DEFAULT_NUM_CPU_THREADS
from gigl.distributed.sampler import ABLPNodeSamplerInput
from gigl.distributed.utils.neighborloader import (
    labeled_to_homogeneous,
    patch_fanout_for_sampling,
    set_missing_features,
    shard_nodes_by_process,
    strip_label_edges,
)
from gigl.src.common.types.graph_data import (
    NodeType,  # TODO (mkolodner-sc): Change to use torch_geometric.typing
)
from gigl.types.graph import (
    DEFAULT_HOMOGENEOUS_EDGE_TYPE,
    DEFAULT_HOMOGENEOUS_NODE_TYPE,
    label_edge_type_to_message_passing_edge_type,
    message_passing_to_negative_label,
    message_passing_to_positive_label,
    reverse_edge_type,
    select_label_edge_types,
)
from gigl.utils.data_splitters import get_labels_for_anchor_nodes

logger = Logger()


class DistABLPLoader(DistLoader):
    def __init__(
        self,
        dataset: DistDataset,
        num_neighbors: Union[list[int], dict[EdgeType, list[int]]],
        input_nodes: Optional[
            Union[
                torch.Tensor,
                tuple[NodeType, torch.Tensor],
            ]
        ] = None,
        # TODO(kmonte): Support multiple supervision edge types.
        supervision_edge_type: Optional[Union[EdgeType, list[EdgeType]]] = None,
        num_workers: int = 1,
        batch_size: int = 1,
        pin_memory_device: Optional[torch.device] = None,
        worker_concurrency: int = 4,
        channel_size: str = "4GB",
        process_start_gap_seconds: float = 60.0,
        num_cpu_threads: Optional[int] = None,
        shuffle: bool = False,
        drop_last: bool = False,
        context: Optional[DistributedContext] = None,  # TODO: (svij) Deprecate this
        local_process_rank: Optional[int] = None,  # TODO: (svij) Deprecate this
        local_process_world_size: Optional[int] = None,  # TODO: (svij) Deprecate this
    ):
        """
        Neighbor loader for Anchor Based Link Prediction (ABLP) tasks.

        Note that for this class, the dataset must *always* be heterogeneous,
        as we need separate edge types for positive and negative labels.

        By default, the loader will return {py:class} `torch_geometric.data.HeteroData` (heterogeneous) objects,
        but will return a {py:class}`torch_geometric.data.Data` (homogeneous) object if the dataset is "labeled homogeneous".

        The following fields may also be present:
        - `y_positive`: `dict[int, torch.Tensor]` mapping from local anchor node id to a tensor of positive
                label node ids.
        - `y_negative`: (Optional) `dict[int, torch.Tensor]` mapping from local anchor node id to a tensor of negative
                label node ids. This will only be present if the supervision edge type has negative labels.


        NOTE: for both y_positive, and y_negative, the values represented in both the key and value of the dicts are
        the *local* node ids of the sampled nodes, not the global node ids.
        In order to get the global node ids, you can use the `node` field of the Data/HeteroData object.
        e.g. global_positive_node_id_labels = data.node[data.y_positive[local_anchor_node_id]].

        The underlying graph engine may also add the following fields to the output Data object:
            - num_sampled_nodes: If heterogeneous. a dictionary mapping from node type to the number of sampled nodes for that type, by hop.
            if homogeneous, a tensor the number of sampled nodes, by hop.
            - num_sampled_edges: If heterogeneous, a dictionary mapping from edge type to the number of sampled edges for that type, by hop.
            If homogeneous, a tensor denoting the number of sampled edges, by hop.

        Let's use the following homogeneous graph (https://is.gd/a8DK15) as an example:
            0 -> 1 [label="Positive example" color="green"]
            0 -> 2 [label="Negative example" color="red"]

            0 -> {3, 4}
            3 -> {5, 6}
            4 -> {7, 8}

            1 -> 9 # shouldn't be sampled
            2 -> 10 # shouldn't be sampled

        For sampling around node `0`, the fields on the output Data object will be:
            - `y_positive`: {0: torch.tensor([1])} # 1 is the only positive label for node 0
            - `y_negative`: {0: torch.tensor([2])} # 2 is the only negative label for node 0

        Args:
            dataset (DistDataset): The dataset to sample from.
            num_neighbors (list[int] or dict[tuple[str, str, str], list[int]]):
                The number of neighbors to sample for each node in each iteration.
                If an entry is set to `-1`, all neighbors will be included.
                In heterogeneous graphs, may also take in a dictionary denoting
                the amount of neighbors to sample for each individual edge type.
            context (DistributedContext): Distributed context information of the current process.
            local_process_rank (int): The local rank of the current process within a node.
            local_process_world_size (int): The total number of processes within a node.
            input_nodes (Optional[torch.Tensor, tuple[NodeType, torch.Tensor]]):
                Indices of seed nodes to start sampling from.
                If set to `None` for homogeneous settings, all nodes will be considered.
                In heterogeneous graphs, this flag must be passed in as a tuple that holds
                the node type and node indices. (default: `None`)
            num_workers (int): How many workers to use (subprocesses to spwan) for
                    distributed neighbor sampling of the current process. (default: ``1``).
            batch_size (int, optional): how many samples per batch to load
                (default: ``1``).
            pin_memory_device (str, optional): The target device that the sampled
                results should be copied to. If set to ``None``, the device is inferred based off of
                (got by ``gigl.distributed.utils.device.get_available_device``). Which uses the
                local_process_rank and torch.cuda.device_count() to assign the device. If cuda is not available,
                the cpu device will be used. (default: ``None``).
            worker_concurrency (int): The max sampling concurrency for each sampling
                worker. Load testing has showed that setting worker_concurrency to 4 yields the best performance
                for sampling. Although, you may whish to explore higher/lower settings when performance tuning.
                (default: `4`).
            channel_size (int or str): The shared-memory buffer size (bytes) allocated
                for the channel. Can be modified for performance tuning; a good starting point is: ``num_workers * 64MB``
                (default: "4GB").
            process_start_gap_seconds (float): Delay between each process for initializing neighbor loader. At large scales,
                it is recommended to set this value to be between 60 and 120 seconds -- otherwise multiple processes may
                attempt to initialize dataloaders at overlapping times, which can cause CPU memory OOM.
            num_cpu_threads (Optional[int]): Number of cpu threads PyTorch should use for CPU training/inference
                neighbor loading; on top of the per process parallelism.
                Defaults to `2` if set to `None` when using cpu training/inference.
            shuffle (bool): Whether to shuffle the input nodes. (default: ``False``).
            drop_last (bool): Whether to drop the last incomplete batch. (default: ``False``).
            context (deprecated - will be removed soon) (Optional[DistributedContext]): Distributed context information of the current process.
            local_process_rank (deprecated - will be removed soon) (int): The local rank of the current process within a node.
            local_process_world_size (deprecated - will be removed soon) (int): The total number of processes within a node.
        """

        # Set self._shutdowned right away, that way if we throw here, and __del__ is called,
        # then we can properly clean up and don't get extraneous error messages.
        # We set to `True` as we don't need to cleanup right away, and this will get set
        # to `False` in super().__init__()` e.g.
        # https://github.com/alibaba/graphlearn-for-pytorch/blob/26fe3d4e050b081bc51a79dc9547f244f5d314da/graphlearn_torch/python/distributed/dist_loader.py#L125C1-L126C1
        self._shutdowned = True

        node_world_size: int
        node_rank: int
        rank: int
        world_size: int
        local_rank: int
        local_world_size: int

        master_ip_address: str
        should_cleanup_distributed_context: bool = False

        if supervision_edge_type is not None:
            supervision_edge_types = (
                supervision_edge_type
                if isinstance(supervision_edge_type, list)
                else [supervision_edge_type]
            )
        else:
            supervision_edge_types = []
        del supervision_edge_type

        if context:
            assert (
                local_process_world_size is not None
            ), "context: DistributedContext provided, so local_process_world_size must be provided."
            assert (
                local_process_rank is not None
            ), "context: DistributedContext provided, so local_process_rank must be provided."

            master_ip_address = context.main_worker_ip_address
            node_world_size = context.global_world_size
            node_rank = context.global_rank
            local_world_size = local_process_world_size
            local_rank = local_process_rank

            rank = node_rank * local_world_size + local_rank
            world_size = node_world_size * local_world_size

            if not torch.distributed.is_initialized():
                logger.info(
                    "process group is not available, trying to torch.distributed.init_process_group to communicate necessary setup information."
                )
                should_cleanup_distributed_context = True
                logger.info(
                    f"Initializing process group with master ip address: {master_ip_address}, rank: {rank}, world size: {world_size}, local_rank: {local_rank}, local_world_size: {local_world_size}"
                )
                torch.distributed.init_process_group(
                    backend="gloo",  # We just default to gloo for this temporary process group
                    init_method=f"tcp://{master_ip_address}:{DEFAULT_MASTER_INFERENCE_PORT}",
                    rank=rank,
                    world_size=world_size,
                )

        else:
            assert (
                torch.distributed.is_initialized()
            ), f"context: DistributedContext is None, so process group must be initialized before constructing this object {self.__class__.__name__}."
            world_size = torch.distributed.get_world_size()
            rank = torch.distributed.get_rank()

            rank_ip_addresses = gigl.distributed.utils.get_internal_ip_from_all_ranks()
            master_ip_address = rank_ip_addresses[0]

            count_ranks_per_ip_address = Counter(rank_ip_addresses)
            local_world_size = count_ranks_per_ip_address[master_ip_address]
            for rank_ip_address, count in count_ranks_per_ip_address.items():
                if count != local_world_size:
                    raise ValueError(
                        f"All ranks must have the same number of processes, but found {count} processes for rank {rank} on ip {rank_ip_address}, expected {local_world_size}."
                        + f"count_ranks_per_ip_address = {count_ranks_per_ip_address}"
                    )

            node_world_size = len(count_ranks_per_ip_address)
            local_rank = rank % local_world_size
            node_rank = rank // local_world_size

        del (
            context,
            local_process_rank,
            local_process_world_size,
        )  # delete deprecated vars so we don't accidentally use them.

        if not isinstance(dataset.graph, abc.Mapping):
            raise ValueError(
                f"The dataset must be heterogeneous for ABLP. Recieved dataset with graph of type: {type(dataset.graph)}"
            )
        self._is_input_heterogeneous: bool = False
        if isinstance(input_nodes, tuple):
            if len(supervision_edge_types) == 0:
                raise ValueError(
                    "When using heterogeneous ABLP, you must provide supervision_edge_types."
                )
            self._is_input_heterogeneous = True
            anchor_node_type, anchor_node_ids = input_nodes
            # TODO (mkolodner-sc): We currently assume supervision edges are directed outward, revisit in future if
            # this assumption is no longer valid and/or is too opinionated
            for supervision_edge_type in supervision_edge_types:
                assert (
                    supervision_edge_type[0] == anchor_node_type
                ), f"Label EdgeType are currently expected to be provided in outward edge direction as tuple (`anchor_node_type`,`relation`,`supervision_node_type`), \
                    got supervision edge type {supervision_edge_type} with anchor node type {anchor_node_type}"
            if dataset.edge_dir == "in":
                supervision_edge_types = [
                    reverse_edge_type(supervision_edge_type)
                    for supervision_edge_type in supervision_edge_types
                ]
        elif isinstance(input_nodes, torch.Tensor):
            if len(supervision_edge_types) > 0:
                raise ValueError(
                    f"Expected supervision edge type to be None for homogeneous input nodes, got {supervision_edge_types}"
                )
            anchor_node_ids = input_nodes
            anchor_node_type = DEFAULT_HOMOGENEOUS_NODE_TYPE
            supervision_edge_types = [DEFAULT_HOMOGENEOUS_EDGE_TYPE]
        elif input_nodes is None:
            if dataset.node_ids is None:
                raise ValueError(
                    "Dataset must have node ids if input_nodes are not provided."
                )
            if isinstance(dataset.node_ids, abc.Mapping):
                raise ValueError(
                    f"input_nodes must be provided for heterogeneous datasets, received node_ids of type: {dataset.node_ids.keys()}"
                )
            if len(supervision_edge_types) > 0:
                raise ValueError(
                    f"Expected supervision edge type to be None for homogeneous input nodes, got {supervision_edge_types}"
                )

            anchor_node_ids = dataset.node_ids
            anchor_node_type = DEFAULT_HOMOGENEOUS_NODE_TYPE
            supervision_edge_types = [DEFAULT_HOMOGENEOUS_EDGE_TYPE]

        missing_edge_types = set(supervision_edge_types) - set(dataset.graph.keys())
        if missing_edge_types:
            raise ValueError(
                f"Missing edge types in dataset: {missing_edge_types}. Edge types in dataset: {dataset.graph.keys()}"
            )

        if len(anchor_node_ids.shape) != 1:
            raise ValueError(
                f"input_nodes must be a 1D tensor, got {anchor_node_ids.shape}."
            )
<<<<<<< HEAD

        self._positive_label_edge_types: list[EdgeType] = []
        self._negative_label_edge_types: list[EdgeType] = []
        self._supervision_edge_types = supervision_edge_types
        all_positive_labels: dict[EdgeType, torch.Tensor] = {}
        all_negative_labels: dict[EdgeType, torch.Tensor] = {}
        logger.info(f"{supervision_edge_types=}")
        for supervision_edge_type in supervision_edge_types:
            (
                positive_label_edge_type,
                negative_label_edge_type,
            ) = select_label_edge_types(supervision_edge_type, dataset.graph.keys())
            self._positive_label_edge_types.append(positive_label_edge_type)
            if negative_label_edge_type is not None:
                self._negative_label_edge_types.append(negative_label_edge_type)

            positive_labels, negative_labels = get_labels_for_anchor_nodes(
                dataset=dataset,
                node_ids=anchor_node_ids,
                positive_label_edge_type=positive_label_edge_type,
                negative_label_edge_type=negative_label_edge_type,
            )
            all_positive_labels[positive_label_edge_type] = positive_labels
            if negative_label_edge_type is not None and negative_labels is not None:
                all_negative_labels[negative_label_edge_type] = negative_labels
=======
        (
            self._positive_label_edge_type,
            self._negative_label_edge_type,
        ) = select_label_edge_types(supervision_edge_type, dataset.graph.keys())
        self._supervision_edge_type = supervision_edge_type

        curr_process_nodes = shard_nodes_by_process(
            input_nodes=anchor_node_ids,
            local_process_rank=local_rank,
            local_process_world_size=local_world_size,
        )
        positive_labels, negative_labels = get_labels_for_anchor_nodes(
            dataset=dataset,
            node_ids=curr_process_nodes,
            positive_label_edge_type=self._positive_label_edge_type,
            negative_label_edge_type=self._negative_label_edge_type,
        )
>>>>>>> 4753cbb7

        self.to_device = (
            pin_memory_device
            if pin_memory_device
            else gigl.distributed.utils.get_available_device(
                local_process_rank=local_rank
            )
        )

        num_neighbors = patch_fanout_for_sampling(
            dataset.get_edge_types(), num_neighbors
        )

        self._node_feature_info = dataset.node_feature_info
        self._edge_feature_info = dataset.edge_feature_info

        # Sets up processes and torch device for initializing the GLT DistNeighborLoader, setting up RPC and worker groups to minimize
        # the memory overhead and CPU contention.
        neighbor_loader_ports = gigl.distributed.utils.get_free_ports_from_master_node(
            num_ports=local_world_size
        )
        neighbor_loader_port_for_current_rank = neighbor_loader_ports[local_rank]
        logger.info(
            f"Initializing neighbor loader worker in process: {local_rank}/{local_world_size} using device: {self.to_device} on port {neighbor_loader_port_for_current_rank}."
        )
        should_use_cpu_workers = self.to_device.type == "cpu"
        if should_use_cpu_workers and num_cpu_threads is None:
            logger.info(
                "Using CPU workers, but found num_cpu_threads to be None. "
                f"Will default setting num_cpu_threads to {DEFAULT_NUM_CPU_THREADS}."
            )
            num_cpu_threads = DEFAULT_NUM_CPU_THREADS

        gigl.distributed.utils.init_neighbor_loader_worker(
            master_ip_address=master_ip_address,
            local_process_rank=local_rank,
            local_process_world_size=local_world_size,
            rank=node_rank,
            world_size=node_world_size,
            master_worker_port=neighbor_loader_port_for_current_rank,
            device=self.to_device,
            should_use_cpu_workers=should_use_cpu_workers,
            # Lever to explore tuning for CPU based inference
            num_cpu_threads=num_cpu_threads,
            process_start_gap_seconds=process_start_gap_seconds,
        )
        logger.info(
            f"Finished initializing neighbor loader worker: {local_rank}/{local_world_size}"
        )

        # Sets up worker options for the dataloader
        dist_sampling_ports = gigl.distributed.utils.get_free_ports_from_master_node(
            num_ports=local_world_size
        )
        dist_sampling_port_for_current_rank = dist_sampling_ports[local_rank]
        worker_options = MpDistSamplingWorkerOptions(
            num_workers=num_workers,
            worker_devices=[torch.device("cpu") for _ in range(num_workers)],
            worker_concurrency=worker_concurrency,
            # Each worker will spawn several sampling workers, and all sampling workers spawned by workers in one group
            # need to be connected. Thus, we need master ip address and master port to
            # initate the connection.
            # Note that different groups of workers are independent, and thus
            # the sampling processes in different groups should be independent, and should
            # use different master ports.
            master_addr=master_ip_address,
            master_port=dist_sampling_port_for_current_rank,
            # Load testing show that when num_rpc_threads exceed 16, the performance
            # will degrade.
            num_rpc_threads=min(dataset.num_partitions, 16),
            rpc_timeout=600,
            channel_size=channel_size,
            pin_memory=self.to_device.type == "cuda",
        )

        if should_cleanup_distributed_context and torch.distributed.is_initialized():
            logger.info(
                f"Cleaning up process group as it was initialized inside {self.__class__.__name__}.__init__."
            )
            torch.distributed.destroy_process_group()

        logger.info(f"{all_positive_labels=}")
        logger.info(f"{all_negative_labels=}")
        sampler_input = ABLPNodeSamplerInput(
            node=curr_process_nodes,
            input_type=anchor_node_type,
            positive_label_by_edge_types=all_positive_labels,
            negative_label_by_edge_types=all_negative_labels,
        )

        sampling_config = SamplingConfig(
            sampling_type=SamplingType.NODE,
            num_neighbors=num_neighbors,
            batch_size=batch_size,
            shuffle=shuffle,
            drop_last=drop_last,
            with_edge=True,
            collect_features=True,
            with_neg=False,
            with_weight=False,
            edge_dir=dataset.edge_dir,
            seed=None,  # it's actually optional - None means random.
        )

        # Code below this point is taken from the GLT DistNeighborLoader.__init__() function (graphlearn_torch/python/distributed/dist_neighbor_loader.py).
        # We do this so that we may override the DistSamplingProducer that is used with the GiGL implementation.

        self.data = dataset
        self.input_data = sampler_input
        self.sampling_type = sampling_config.sampling_type
        self.num_neighbors = sampling_config.num_neighbors
        self.batch_size = sampling_config.batch_size
        self.shuffle = sampling_config.shuffle
        self.drop_last = sampling_config.drop_last
        self.with_edge = sampling_config.with_edge
        self.with_weight = sampling_config.with_weight
        self.collect_features = sampling_config.collect_features
        self.edge_dir = sampling_config.edge_dir
        self.sampling_config = sampling_config
        self.worker_options = worker_options

        # We can set shutdowned to false now
        self._shutdowned = False

        self._is_mp_worker = True
        self._is_collocated_worker = False
        self._is_remote_worker = False

        self.num_data_partitions = self.data.num_partitions
        self.data_partition_idx = self.data.partition_idx
        self._set_ntypes_and_etypes(
            self.data.get_node_types(), self.data.get_edge_types()
        )

        self._num_recv = 0
        self._epoch = 0

        current_ctx = get_context()

        self._input_len = len(self.input_data)
        self._input_type = self.input_data.input_type
        self._num_expected = self._input_len // self.batch_size
        if not self.drop_last and self._input_len % self.batch_size != 0:
            self._num_expected += 1

        if not current_ctx.is_worker():
            raise RuntimeError(
                f"'{self.__class__.__name__}': only supports "
                f"launching multiprocessing sampling workers with "
                f"a non-server distribution mode, current role of "
                f"distributed context is {current_ctx.role}."
            )
        if self.data is None:
            raise ValueError(
                f"'{self.__class__.__name__}': missing input dataset "
                f"when launching multiprocessing sampling workers."
            )

        # Launch multiprocessing sampling workers
        self._with_channel = True
        self.worker_options._set_worker_ranks(current_ctx)

        self._channel = ShmChannel(
            self.worker_options.channel_capacity, self.worker_options.channel_size
        )
        if self.worker_options.pin_memory:
            self._channel.pin_memory()

        self._mp_producer = DistSamplingProducer(
            self.data,
            self.input_data,
            self.sampling_config,
            self.worker_options,
            self._channel,
        )
        self._mp_producer.init()

    def _get_labels(
        self, msg: SampleMessage
    ) -> tuple[
        SampleMessage,
        dict[EdgeType, torch.Tensor],
        Optional[dict[EdgeType, torch.Tensor]],
    ]:
        # TODO (mkolodner-sc): Remove the need to modify metadata once GLT's `to_hetero_data` function is fixed
        """
        Gets the labels from the output SampleMessage and removes them from the metadata. We need to remove the labels from GLT's metadata since the
        `to_hetero_data` function strangely assumes that we are doing edge-based sampling if the metadata is not empty at the time of
        building the HeteroData object.

        Args:
            msg (SampleMessage): All possible results from a sampler, including subgraph data, features, and used defined metadata
        Returns:
            SampleMessage: Updated sample messsage with the label fields removed
            dict[NodeType, torch.Tensor]: Positive label ID tensor, where the ith row corresponds to the ith anchor node ID
            Optional[dict[NodeType, torch.Tensor]]: Negative label ID tensor, where the ith row corresponds to the ith anchor node ID, can be None if dataset has no negative labels
        """
        metadata = {}
        positive_labels = {}
        negative_labels = {}
        print(f"{msg=}")
        for k in list(msg.keys()):
            if k.startswith("#META.gigl_positive_labels."):
                edge_type_str = k[len("#META.gigl_positive_labels.") :]
                edge_type = ast.literal_eval(edge_type_str)
                positive_labels[edge_type] = msg[k].to(self.to_device)
                del msg[k]
            elif k.startswith("#META.gigl_negative_labels."):
                edge_type_str = k[len("#META.gigl_negative_labels.") :]
                edge_type = ast.literal_eval(edge_type_str)
                negative_labels[edge_type] = msg[k].to(self.to_device)
                del msg[k]
            elif k.startswith("#META."):
                meta_key = str(k[len("#META.") :])
                metadata[meta_key] = msg[k].to(self.to_device)
                del msg[k]
        print(f"{positive_labels=}")
        print(f"{negative_labels=}")
        print(f"{metadata=}")
        return (msg, positive_labels, negative_labels)

    def _set_labels(
        self,
        data: Union[Data, HeteroData],
        positive_labels: dict[EdgeType, torch.Tensor],
        negative_labels: Optional[dict[EdgeType, torch.Tensor]],
    ) -> Union[Data, HeteroData]:
        """
        Sets the labels and relevant fields in the torch_geometric Data object, converting the global node ids for labels to their
        local index. Removes inserted supervision edge type from the data variables, since this is an implementation detail and should not be
        exposed in the final HeteroData/Data object.
        Args:
            data (Union[Data, HeteroData]): Graph to provide labels for
            positive_labels (dict[NodeType, torch.Tensor]): Positive label ID tensor, where the ith row corresponds to the ith anchor node ID
            negative_labels (Optional[dict[NodeType, torch.Tensor]]): Negative label ID tensor, where the ith row corresponds to the ith anchor node ID,
                can be None if dataset has no negative labels
        Returns:
            Union[Data, HeteroData]: torch_geometric HeteroData/Data object with the filtered edge fields and labels set as properties of the instance
        """
        # shape [N], where N is the number of nodes in the subgraph, and local_node_to_global_node[i] gives the global node id for local node id `i`
        node_type_to_local_node_to_global_node: dict[NodeType, torch.Tensor] = {}
        if isinstance(data, HeteroData):
            for e_type in self._supervision_edge_types:
                if self.edge_dir == "in":
                    node_type_to_local_node_to_global_node[e_type[0]] = data[e_type[0]].node
                else:
                    node_type_to_local_node_to_global_node[e_type[2]] = data[e_type[2]].node
        else:
            node_type_to_local_node_to_global_node[DEFAULT_HOMOGENEOUS_NODE_TYPE] = data.node
        output_positive_labels: dict[NodeType, dict[int, torch.Tensor]] = defaultdict(
            dict
        )
        output_negative_labels: dict[NodeType, dict[int, torch.Tensor]] = defaultdict(
            dict
        )
        for edge_type, label_tensor in positive_labels.items():
            for local_anchor_node_id in range(label_tensor.size(0)):
                positive_mask = (
                    node_type_to_local_node_to_global_node[edge_type[2]].unsqueeze(1)
                    == label_tensor[local_anchor_node_id]
                )  # shape [N, P], where N is the number of nodes and P is the number of positive labels for the current anchor node

                # Gets the indexes of the items in local_node_to_global_node which match any of the positive labels for the current anchor node
                output_positive_labels[
                    label_edge_type_to_message_passing_edge_type(edge_type)
                ][local_anchor_node_id] = torch.nonzero(positive_mask)[:, 0].to(
                    self.to_device
                )
                # Shape [X], where X is the number of indexes in the original local_node_to_global_node which match a node in the positive labels for the current anchor node

        if negative_labels is not None:
            for edge_type, label_tensor in negative_labels.items():
                for local_anchor_node_id in range(label_tensor.size(0)):
                    negative_mask = (
                        node_type_to_local_node_to_global_node[edge_type[2]].unsqueeze(1)
                        == label_tensor[local_anchor_node_id]
                    )  # shape [N, M], where N is the number of nodes and M is the number of negative labels for the current anchor node

                    # Gets the indexes of the items in local_node_to_global_node which match any of the negative labels for the current anchor node
                    output_negative_labels[
                        label_edge_type_to_message_passing_edge_type(edge_type)
                    ][local_anchor_node_id] = torch.nonzero(negative_mask)[:, 0].to(
                        self.to_device
                    )
                    # Shape [X], where X is the number of indexes in the original local_node_to_global_node which match a node in the negative labels for the current anchor node
        print(f"{output_positive_labels=}")
        print(f"{output_negative_labels=}")
        if len(output_positive_labels) == 1 and list(output_positive_labels.keys())[
            0
        ] == message_passing_to_positive_label(DEFAULT_HOMOGENEOUS_EDGE_TYPE):
            data.y_positive = output_positive_labels[DEFAULT_HOMOGENEOUS_NODE_TYPE]
        else:
            data.y_positive = output_positive_labels

        if len(output_negative_labels) == 1 and list(output_negative_labels.keys())[
            0
        ] == message_passing_to_negative_label(DEFAULT_HOMOGENEOUS_EDGE_TYPE):
            data.y_negative = output_negative_labels[DEFAULT_HOMOGENEOUS_NODE_TYPE]
        elif len(output_negative_labels) > 0:
            data.y_negative = output_negative_labels

        return data

    def _collate_fn(self, msg: SampleMessage) -> Union[Data, HeteroData]:
        msg, positive_labels, negative_labels = self._get_labels(msg)
        data = super()._collate_fn(msg)
        data = set_missing_features(
            data=data,
            node_feature_info=self._node_feature_info,
            edge_feature_info=self._edge_feature_info,
            device=self.to_device,
        )
        if isinstance(data, HeteroData):
            data = strip_label_edges(data)
        if not self._is_input_heterogeneous:
            if len(self._supervision_edge_types) != 1:
                raise ValueError(
                    f"Expected 1 supervision edge type, got {len(self._supervision_edge_types)}"
                )
            data = labeled_to_homogeneous(self._supervision_edge_types[0], data)
        data = self._set_labels(data, positive_labels, negative_labels)
        return data<|MERGE_RESOLUTION|>--- conflicted
+++ resolved
@@ -305,7 +305,12 @@
             raise ValueError(
                 f"input_nodes must be a 1D tensor, got {anchor_node_ids.shape}."
             )
-<<<<<<< HEAD
+
+        curr_process_nodes = shard_nodes_by_process(
+            input_nodes=anchor_node_ids,
+            local_process_rank=local_rank,
+            local_process_world_size=local_world_size,
+        )
 
         self._positive_label_edge_types: list[EdgeType] = []
         self._negative_label_edge_types: list[EdgeType] = []
@@ -324,32 +329,13 @@
 
             positive_labels, negative_labels = get_labels_for_anchor_nodes(
                 dataset=dataset,
-                node_ids=anchor_node_ids,
+                node_ids=curr_process_nodes,
                 positive_label_edge_type=positive_label_edge_type,
                 negative_label_edge_type=negative_label_edge_type,
             )
             all_positive_labels[positive_label_edge_type] = positive_labels
             if negative_label_edge_type is not None and negative_labels is not None:
                 all_negative_labels[negative_label_edge_type] = negative_labels
-=======
-        (
-            self._positive_label_edge_type,
-            self._negative_label_edge_type,
-        ) = select_label_edge_types(supervision_edge_type, dataset.graph.keys())
-        self._supervision_edge_type = supervision_edge_type
-
-        curr_process_nodes = shard_nodes_by_process(
-            input_nodes=anchor_node_ids,
-            local_process_rank=local_rank,
-            local_process_world_size=local_world_size,
-        )
-        positive_labels, negative_labels = get_labels_for_anchor_nodes(
-            dataset=dataset,
-            node_ids=curr_process_nodes,
-            positive_label_edge_type=self._positive_label_edge_type,
-            negative_label_edge_type=self._negative_label_edge_type,
-        )
->>>>>>> 4753cbb7
 
         self.to_device = (
             pin_memory_device
