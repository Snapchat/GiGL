"""Information about distributed environments."""

from dataclasses import dataclass
from typing import Final


@dataclass(frozen=True)
class DistributedContext:
    """
    GiGL Distributed Context
    """

    # TODO (mkolodner-sc): Investigate adding local rank and local world size

    # Main Worker's IP Address for RPC communication
    main_worker_ip_address: str

    # Rank of machine
    global_rank: int

    # Total number of machines
    global_world_size: int


<<<<<<< HEAD
GRAPH_STORE_PROCESSES_PER_STORAGE_VAR_NAME: Final[
    str
] = "GRAPH_STORE_PROCESSES_PER_SERVER"
GRAPH_STORE_PROCESSES_PER_COMPUTE_VAR_NAME: Final[
    str
] = "GRAPH_STORE_PROCESSES_PER_COMPUTE"


=======
>>>>>>> 41cd07f2
@dataclass(frozen=True)
class GraphStoreInfo:
    """Information about a graph store cluster."""

    # Number of nodes in the whole cluster
    num_cluster_nodes: int
    # Number of nodes in the storage cluster
    num_storage_nodes: int
    # Number of nodes in the compute cluster
    num_compute_nodes: int

    # IP address of the master node for the whole cluster
    cluster_master_ip: str
    # IP address of the master node for the storage cluster
    storage_cluster_master_ip: str
    # IP address of the master node for the compute cluster
    compute_cluster_master_ip: str

    # Port of the master node for the whole cluster
    cluster_master_port: int
    # Port of the master node for the storage cluster
    storage_cluster_master_port: int
    # Port of the master node for the compute cluster
    compute_cluster_master_port: int<|MERGE_RESOLUTION|>--- conflicted
+++ resolved
@@ -1,7 +1,6 @@
 """Information about distributed environments."""
 
 from dataclasses import dataclass
-from typing import Final
 
 
 @dataclass(frozen=True)
@@ -22,17 +21,6 @@
     global_world_size: int
 
 
-<<<<<<< HEAD
-GRAPH_STORE_PROCESSES_PER_STORAGE_VAR_NAME: Final[
-    str
-] = "GRAPH_STORE_PROCESSES_PER_SERVER"
-GRAPH_STORE_PROCESSES_PER_COMPUTE_VAR_NAME: Final[
-    str
-] = "GRAPH_STORE_PROCESSES_PER_COMPUTE"
-
-
-=======
->>>>>>> 41cd07f2
 @dataclass(frozen=True)
 class GraphStoreInfo:
     """Information about a graph store cluster."""
