# Starting with PEP 621, the Python community selected pyproject.toml as a standard way of specifying project metadata.
# https://setuptools.pypa.io/en/latest/userguide/pyproject_config.html
# A tutorial on packages: https://realpython.com/pypi-publish-python-package/#prepare-your-package-for-publication
# What are python wheels: https://realpython.com/python-wheels/
[build-system]
requires      = ["setuptools>=61.0.0", "wheel"]
build-backend = "setuptools.build_meta"

[project]
name            = "gigl"
description     = "GIgantic Graph Learning Library"
readme          = "README.md"
<<<<<<< HEAD
version         = "0.0.10"
=======
version         = "0.0.11"
>>>>>>> 864ec801
requires-python = ">=3.9,<3.10" # Currently we only support python 3.9 as per deps setup below
classifiers     = [
    "Programming Language :: Python",
    "Programming Language :: Python :: 3",
]

# Note: we make use of environment markers to install the correct version of torch
# https://peps.python.org/pep-0508/#environment-markers
# Specifically we use the following to differentiate between host machines:
#   platform_system=='Darwin' and platform_machine=='arm64'" # M1 Macs
#   platform_system=='Darwin' and platform_machine=='x86_64'" # Intel Macs
#   platform_system=='Linux'" # Linux
# You may see other tags being used too, please see documentation linked above
# for details.

dependencies = [
    "argo-workflows",
    "chardet",
    "google-cloud-aiplatform~=1.44.0",
    "google-cloud-dataproc",
    "google-cloud-logging",
    "google-cloud-pipeline-components",
    "google-cloud-storage",
    # ipython and ipykernel are required for us to run jupyter notebooks as a part of our test suite.
    # See https://stackoverflow.com/questions/69759351/error-jupyter-client-kernelspec-nosuchkernel-no-such-kernel-named-python3-occu
    "ipykernel==6.29.5",
    "ipython==8.18.1",
    "kfp~=2.5.0",
    "matplotlib==3.6.3",
    "mmh3",
    "msgpack",
    "mypy-extensions",
    "nbconvert==7.16.6",
    "nbformat==5.10.4",
    "numpy==1.24.3",
    "omegaconf>=2.3.0,<3.0.0",
    "pandas",
    "protobuf",
    "python-dotenv==1.0.0",
    "pyyaml",
    "scikit-learn",
    # When updating to a new tensorflow version, please ensure that the version changes align with
    # transform deps listed below. Package versions for `apache-beam`, `tensorflow-transform`, etc
    # must move in lockstep, with guidance on compatible versions listed here:
    # https://pypi.org/project/tensorflow-transform/
    "tensorflow==2.15.1",
    # https://developer.apple.com/metal/tensorflow-plugin/
    "tensorflow-metal ; platform_system=='Darwin' and platform_machine=='arm64'",
    "torch-geometric==2.5.3",
    "torchmetrics==1.0.3",
]

[project.optional-dependencies]
torch25-cuda-121 = [ # Torch 2.5.1 w/ Cuda 12.1
    # Assuming Linux for cuda installation
    # Currently supports py3.9. To support other python versions, wheels will need to be manually added

    # ===================================== Deps for PyTorch =====================================
    "torch @ https://download.pytorch.org/whl/cu121/torch-2.5.1%2Bcu121-cp39-cp39-linux_x86_64.whl#sha256=3c96b2ec4723e7d97259964ee73e2d6a2bace42511a49005b083ea7be1a0b0ac ; platform_system=='Linux' and python_version=='3.9'",

    # ===================================== Deps for PyTorch Geometric =====================================
    "pyg-lib @ https://data.pyg.org/whl/torch-2.5.0+cu121/pyg_lib-0.4.0+pt25cu121-cp39-cp39-linux_x86_64.whl ; platform_system=='Linux' and python_version=='3.9'",
    "torch-cluster @ https://data.pyg.org/whl/torch-2.5.0+cu121/torch_cluster-1.6.3+pt25cu121-cp39-cp39-linux_x86_64.whl ; platform_system=='Linux' and python_version=='3.9'",
    "torch-scatter @ https://data.pyg.org/whl/torch-2.5.0+cu121/torch_scatter-2.1.2+pt25cu121-cp39-cp39-linux_x86_64.whl ; platform_system=='Linux' and python_version=='3.9'",
    "torch-sparse @ https://data.pyg.org/whl/torch-2.5.0+cu121/torch_sparse-0.6.18+pt25cu121-cp39-cp39-linux_x86_64.whl ; platform_system=='Linux' and python_version=='3.9'",
    "torch-spline-conv @ https://data.pyg.org/whl/torch-2.5.0+cu121/torch_spline_conv-1.2.2+pt25cu121-cp39-cp39-linux_x86_64.whl ; platform_system=='Linux' and python_version=='3.9'",

    # ===================================== Deps for TorchRec =====================================
    "torchrec @ https://download.pytorch.org/whl/cu121/torchrec-1.0.0%2Bcu121-py3-none-any.whl ; platform_system=='Linux' and python_version=='3.9'",
    "fbgemm-gpu @ https://download.pytorch.org/whl/cu121/fbgemm_gpu-1.0.0%2Bcu121-cp39-cp39-manylinux2014_x86_64.whl ; platform_system=='Linux' and python_version=='3.9'",

    # =========================================== Deps for graphlearn-torch   ===========================================
    # Graph learn torch is installed from source in `install_py_deps.sh` as there are issues installing it from pypi
    # "graphlearn-torch=="0.2.5"
]

torch25-cpu = [
    # PYG, tensorflow-transform, and graphlearn-torch do not have prebuilt wheels for arm64 MACS
    # i.e. (M1,M2,M3 chips), they need to be built from scratch
    # We currently don't support MAC environment as a result.

    # ===================================== Deps for PyTorch =====================================
    "torch==2.5.1",
    # ===================================== Deps for PyG =====================================
    # https://data.pyg.org/whl/torch-2.5.0+cpu
    # https://data.pyg.org/whl/torch-2.5.0+cpu/pyg_lib-0.4.0+pt25cpu-cp39-cp39-linux_x86_64.whl
    "pyg-lib @ https://data.pyg.org/whl/torch-2.5.0+cpu/pyg_lib-0.4.0+pt25cpu-cp39-cp39-linux_x86_64.whl ; platform_system=='Linux' and python_version=='3.9'",
    "torch-cluster @ https://data.pyg.org/whl/torch-2.5.0+cpu/torch_cluster-1.6.3+pt25cpu-cp39-cp39-linux_x86_64.whl ; platform_system=='Linux' and python_version=='3.9'",
    "torch-scatter @ https://data.pyg.org/whl/torch-2.5.0+cpu/torch_scatter-2.1.2+pt25cpu-cp39-cp39-linux_x86_64.whl ; platform_system=='Linux' and python_version=='3.9'",
    "torch-sparse @ https://data.pyg.org/whl/torch-2.5.0+cpu/torch_sparse-0.6.18+pt25cpu-cp39-cp39-linux_x86_64.whl ; platform_system=='Linux' and python_version=='3.9'",
    "torch-spline-conv @ https://data.pyg.org/whl/torch-2.5.0+cpu/torch_spline_conv-1.2.2+pt25cpu-cp39-cp39-linux_x86_64.whl ; platform_system=='Linux' and python_version=='3.9'",

    # ===================================== Deps for TorchRec =====================================
    "torchrec @ https://download.pytorch.org/whl/cpu/torchrec-1.0.0%2Bcpu-py3-none-any.whl ; platform_system=='Linux' and python_version=='3.9'",
    "fbgemm-gpu @ https://download.pytorch.org/whl/cpu/fbgemm_gpu-1.0.0%2Bcpu-cp39-cp39-manylinux2014_x86_64.whl ; platform_system=='Linux' and python_version=='3.9'",

    # =========================================== Deps for graphlearn-torch   ===========================================
    # Graph learn torch is installed from source in `install_py_deps.sh` as there are issues installing it from pypi
    # "graphlearn-torch=="0.2.5"
]

# Used for tensorflow-transform. Must move in lockstep with tensorflow, and pref if moved with
# compatible version matrix to ensure nothing breaks: https://pypi.org/project/tensorflow-transform/
transform = [
    "apache-beam[gcp]==2.56.0",
    "pyarrow==10.0.1",

    # Tensorflow-transform natively doesnt provide wheels for arm64 Macs.
    "tfx-bsl~=1.14.0 ; platform_system!='Darwin'",
    "tensorflow_data_validation==1.14.0 ; platform_system!='Darwin'",
    "tensorflow-transform~=1.14.0 ; platform_system!='Darwin'",
    "tensorflow-metadata==1.14.0 ; platform_system!='Darwin'",
    "tensorflow-serving-api==2.15.1 ; platform_system!='Darwin'"
]

dev = [
    "autoflake==2.3.1",
    "black~=23.1.0",
    "isort~=5.12.0",
    "mdformat==0.7.22",
    "mdformat_tables==1.0.0",
    "mypy==1.8.0",
    "mypy-protobuf==3.3.0",
    "types-psutil==7.0.0.20250401",
    "types-PyYAML~=6.0.12",
    "types-requests==2.31.0.6",
    "types-tqdm==4.67.0.20250513",
    "pandas-stubs==2.2.2.240807",
    "pyopenssl>=22.1.0 ; platform_system=='Linux'",
    "parameterized==0.9.0",
    "pre-commit==3.3.2",
    # Pillow is a transitive dependency of matplotlib, but the *newest* version of mpl (3.9.x) which support py 3.9
    # https://github.com/matplotlib/matplotlib/blob/73873c072a610a16703980d803be11e144e29e24/pyproject.toml#L46
    # does not support required security for pillow (>= 10.5).
    # Note this is *not* required but we are trying to follow "best practices" and patch up security holes.
    "pillow>=11.1.0",
]

docs = [
    "sphinx==7.4.7",
    "sphinx-rtd-theme==2.0.0",
    "pydata-sphinx-theme==0.16.1",
    "myst-parser==2.0.0",
    "nbsphinx==0.9.3",
    "sphinx-hoverxref==1.3.0",
    "mistune>=2.0.3",
    "nbconvert>=7.16.2",
    "sphinx-tabs==3.4.5",
    "sphinx-design==0.6.0",
    "sphinx-autodoc-typehints==2.3.0",
    "sphinx-autoapi==3.6.0",
    "myst_nb==1.2.0",
    "sphinx-copybutton==0.5.2"
]

experimental = [
    "hydra-core==1.3.2"
]

[project.urls]
Homepage = "https://github.com/snapchat/gigl"

[project.scripts]
gigl-post-install = "gigl.scripts.post_install:main"

[tool.setuptools.packages.find]
where = ["."]  # list of folders that contain the packages (["."] by default)
include = ["gigl*", "snapchat*"]  # Include only packages that match the gigl* pattern

[tool.setuptools.package-data]
"gigl.scripts" = ["*.sh"]

# https://setuptools.pypa.io/en/latest/userguide/pyproject_config.html#setuptools-specific-configuration
[tool.setuptools] # Disabled until refactored where to have gigl as top level dir
# package-dir = { gigl = "" }
# packages = [
#     "gigl.common",
#     "gigl.src",
#     "gigl.snapchat",
#     "gigl.configs",
#     "gigl.deployment",
#     "gigl.tests",
# ]

[tool.black]
# Skip generated proto files.
# Note black uses regex instead of the glob isort/autoflake use.
exclude = ".*_pb2.pyi?"

[tool.isort]
profile = "black"
src_paths = [
    "../python",
    "../scripts",
]
# Skip generated proto files.
skip_glob = [
    "**_pb2.py*",
]
skip_gitignore = true


[tool.autoflake]
exclude =  [
    # Skip generated proto files. If we run autoflake on generated protos
    # their descriptor gets removed and they break, see below.
    #   File "python/snapchat/research/gbml/gbml_config_pb2.py", line 17, in <module>
    #   DESCRIPTOR = _descriptor_pool.Default().AddSerializedFile(...)
    #   TypeError: Couldn't build proto file into descriptor pool!
    #   Invalid proto descriptor for file "snapchat/research/gbml/gbml_config.proto":
    #   snapchat/research/gbml/trained_model_metadata.proto: Import "snapchat/research/gbml/trained_model_metadata.proto" has not been loaded.
    "**_pb2.py*",
    # __init__.py are used to "export" modules, and their input are often not directly used.
    "__init__.py",
]
remove-all-unused-imports = true
in-place = true
recursive = true<|MERGE_RESOLUTION|>--- conflicted
+++ resolved
@@ -10,11 +10,7 @@
 name            = "gigl"
 description     = "GIgantic Graph Learning Library"
 readme          = "README.md"
-<<<<<<< HEAD
-version         = "0.0.10"
-=======
 version         = "0.0.11"
->>>>>>> 864ec801
 requires-python = ">=3.9,<3.10" # Currently we only support python 3.9 as per deps setup below
 classifiers     = [
     "Programming Language :: Python",
