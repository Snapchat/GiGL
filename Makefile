include dep_vars.env

SHELL := /bin/bash
CONDA_ENV_NAME=gnn
PYTHON_VERSION=3.9
PIP_VERSION=25.0.1
DATE:=$(shell /bin/date "+%Y%m%d_%H%M")

# GIT HASH, or empty string if not in a git repo.
GIT_HASH?=$(shell git rev-parse HEAD 2>/dev/null || "")
PWD=$(shell pwd)


# You can override GIGL_PROJECT by setting it in your environment i.e.
# adding `export GIGL_PROJECT=your_project` to your shell config (~/.bashrc, ~/.zshrc, etc.)
GIGL_PROJECT?=external-snap-ci-github-gigl
GIGL_DOCKER_ARTIFACT_REGISTRY?=us-central1-docker.pkg.dev/${GIGL_PROJECT}/gigl-base-images
DOCKER_IMAGE_DATAFLOW_RUNTIME_NAME:=${GIGL_DOCKER_ARTIFACT_REGISTRY}/src-cpu-dataflow
DOCKER_IMAGE_MAIN_CUDA_NAME:=${GIGL_DOCKER_ARTIFACT_REGISTRY}/src-cuda
DOCKER_IMAGE_MAIN_CPU_NAME:=${GIGL_DOCKER_ARTIFACT_REGISTRY}/src-cpu
DOCKER_IMAGE_DEV_WORKBENCH_NAME:=${GIGL_DOCKER_ARTIFACT_REGISTRY}/dev-workbench

DOCKER_IMAGE_DATAFLOW_RUNTIME_NAME_WITH_TAG?=${DOCKER_IMAGE_DATAFLOW_RUNTIME_NAME}:${DATE}
DOCKER_IMAGE_MAIN_CUDA_NAME_WITH_TAG?=${DOCKER_IMAGE_MAIN_CUDA_NAME}:${DATE}
DOCKER_IMAGE_MAIN_CPU_NAME_WITH_TAG?=${DOCKER_IMAGE_MAIN_CPU_NAME}:${DATE}
DOCKER_IMAGE_DEV_WORKBENCH_NAME_WITH_TAG?=${DOCKER_IMAGE_DEV_WORKBENCH_NAME}:${DATE}

PYTHON_DIRS:=.github/scripts examples python scripts testing
PY_TEST_FILES?="*_test.py"
# You can override GIGL_TEST_DEFAULT_RESOURCE_CONFIG by setting it in your environment i.e.
# adding `export GIGL_TEST_DEFAULT_RESOURCE_CONFIG=your_resource_config` to your shell config (~/.bashrc, ~/.zshrc, etc.)
GIGL_TEST_DEFAULT_RESOURCE_CONFIG?=${PWD}/deployment/configs/unittest_resource_config.yaml
# Default path for compiled KFP pipeline
GIGL_E2E_TEST_COMPILED_PIPELINE_PATH:=/tmp/gigl/pipeline_${DATE}_${GIT_HASH}.yaml

GIT_BRANCH:=$(shell git rev-parse --abbrev-ref HEAD 2>/dev/null || echo "")

# If we're in a git repo, then find only the ".md" files in our repo to format, else we format everything ".".
# We do this because some of our dependencies (Spark) include md files,
# but since we don't push those dependenices (or their documentation) to git,
# then when we *check* the format of those files, we will fail.
# Thus, we only want to format the Markdown files that we explicitly include in our repo.
MD_FILES:=$(shell if [ ! ${GIT_BRANCH} ]; then echo "."; else git ls-tree --name-only -r ${GIT_BRANCH} . | grep ".md"; fi;)


get_ver_hash:
	# Fetches the git commit hash and stores it in `$GIT_COMMIT`
	git diff --quiet || { echo Branch is dirty, please commit changes and ensure branch is clean; exit 1; }
	$(eval GIT_COMMIT=$(shell git log -1 --pretty=format:"%H"))

initialize_environment:
	conda create -y --override-channels --channel conda-forge --name ${CONDA_ENV_NAME} python=${PYTHON_VERSION} pip=${PIP_VERSION} pip-tools
	@echo "If conda environment was successfully installed, ensure to activate it and run \`make install_dev_deps\` or \`make install_deps\` to complete setup"

clean_environment:
	if [ "${CONDA_DEFAULT_ENV}" == "${CONDA_ENV_NAME}" ]; then \
		pip uninstall -y -r <(pip freeze); \
	else \
		echo Change your local env to dev first.; \
	fi

reset_environment: generate_cpu_hashed_requirements clean_environment install_deps

rebuild_dev_environment:
	conda deactivate
	conda remove --name ${CONDA_ENV_NAME} --all -y
	make initialize_environment
	conda activate ${CONDA_ENV_NAME}
	make install_dev_deps

check_if_valid_env:
	#@command -v docker >/dev/null 2>&1 || { echo >&2 "docker is required but it's not installed.  Aborting."; exit 1; }
	@command -v gsutil >/dev/null 2>&1 || { echo >&2 "gsutil is required but it's not installed.  Aborting."; exit 1; }
	@python --version | grep -q "Python ${PYTHON_VERSION}" || (echo "Python version is not 3.9" && exit 1)


# if developing, you need to install dev deps instead
install_dev_deps: check_if_valid_env
	gcloud auth configure-docker us-central1-docker.pkg.dev
	bash ./requirements/install_py_deps.sh --dev
	bash ./requirements/install_scala_deps.sh
	pip install -e ./python/
	pre-commit install --hook-type pre-commit --hook-type pre-push


# Production environments, if you are developing use `make install_dev_deps` instead
install_deps:
	gcloud auth configure-docker us-central1-docker.pkg.dev
	bash ./requirements/install_py_deps.sh
	bash ./requirements/install_scala_deps.sh
	pip install -e ./python/

# Can only be run on an arm64 mac, otherwise generated hashed req file will be wrong
generate_mac_arm64_cpu_hashed_requirements:
	pip-compile -v --allow-unsafe --generate-hashes --no-emit-index-url --resolver=backtracking \
	--output-file=requirements/darwin_arm64_requirements_unified.txt \
	--extra torch25-cpu --extra transform --extra experimental \
	./python/pyproject.toml

# Can only be run on an arm64 mac, otherwise generated hashed req file will be wrong.
generate_dev_mac_arm64_cpu_hashed_requirements:
	pip-compile -v --allow-unsafe --generate-hashes --no-emit-index-url --resolver=backtracking \
	--output-file=requirements/dev_darwin_arm64_requirements_unified.txt \
	--extra torch25-cpu --extra transform --extra dev --extra experimental \
	./python/pyproject.toml

# Can only be run on linux, otherwise generated hashed req file will be wrong.
generate_linux_cpu_hashed_requirements:
	pip-compile -v --allow-unsafe --generate-hashes --no-emit-index-url --resolver=backtracking \
	--output-file=requirements/linux_cpu_requirements_unified.txt \
	--extra torch25-cpu --extra transform --extra experimental \
	./python/pyproject.toml

# Can only be run on linux, otherwise generated hashed req file will be wrong.
generate_dev_linux_cpu_hashed_requirements:
	pip-compile -v --allow-unsafe --generate-hashes --no-emit-index-url --resolver=backtracking \
	--output-file=requirements/dev_linux_cpu_requirements_unified.txt \
	--extra torch25-cpu --extra transform --extra dev --extra experimental \
	./python/pyproject.toml

# Can only be run on linux, otherwise generated hashed req file will be wrong.
generate_linux_cuda_hashed_requirements:
	pip-compile  -v --allow-unsafe --generate-hashes --no-emit-index-url --resolver=backtracking \
	--output-file=requirements/linux_cuda_requirements_unified.txt \
	--extra torch25-cuda-121 --extra transform --extra experimental \
	./python/pyproject.toml

# Can only be run on linux, otherwise generated hashed req file will be wrong.
generate_dev_linux_cuda_hashed_requirements:
	pip-compile -v --allow-unsafe --generate-hashes --no-emit-index-url --resolver=backtracking \
	--output-file=requirements/dev_linux_cuda_requirements_unified.txt \
	--extra torch25-cuda-121 --extra transform --extra dev --extra experimental \
	./python/pyproject.toml

# These are a collection of tests that are run before anything is installed using tools available on host.
# May include tests that check the sanity of the repo state i.e. ones that may even cause the failure of
# installation scripts
precondition_tests:
	python testing/dep_vars_check.py


run_api_test:
	cd testing/api_test && make run_api_test


assert_yaml_configs_parse:
	python testing/assert_yaml_configs_parse.py -d .

# Set PY_TEST_FILES=<TEST_FILE_NAME_GLOB> to test a specifc file.
# Ex. `make unit_test_py PY_TEST_FILES="eval_metrics_test.py"`
# By default, runs all tests under python/tests/unit.
# See the help text for "--test_file_pattern" in python/tests/test_args.py for more details.
unit_test_py: clean_build_files_py type_check
	( cd python ; \
	python -m tests.unit.main \
		--env=test \
		--resource_config_uri=${GIGL_TEST_DEFAULT_RESOURCE_CONFIG} \
		--test_file_pattern=$(PY_TEST_FILES) \
	)

unit_test_scala: clean_build_files_scala
	( cd scala; sbt test )
	( cd scala_spark35 ; sbt test )

# Runs unit tests for Python and Scala
# Asserts Python and Scala files are formatted correctly.
# Asserts YAML configs can be parsed.
# TODO(kmonte): We shouldn't be making assertions about format in unit_test, but we do so that
# we don't need to setup the dev environment twice in jenkins.
# Eventually, we should look into splitting these up.
# We run `make check_format` separately instead of as a dependent make rule so that it always runs after the actual testing.
# We don't want to fail the tests due to non-conformant formatting during development.
unit_test: precondition_tests unit_test_py unit_test_scala

check_format_py:
	autoflake --check --config python/pyproject.toml ${PYTHON_DIRS}
	isort --check-only --settings-path=python/pyproject.toml ${PYTHON_DIRS}
	black --check --config=python/pyproject.toml ${PYTHON_DIRS}

check_format_scala:
	( cd scala; sbt "scalafmtCheckAll; scalafixAll --check"; )
	( cd scala_spark35; sbt "scalafmtCheckAll; scalafixAll --check"; )

check_format_md:
	@echo "Checking markdown files..."
	mdformat --check ${MD_FILES}

check_format: check_format_py check_format_scala check_format_md



# Set PY_TEST_FILES=<TEST_FILE_NAME_GLOB> to test a specifc file.
# Ex. `make integration_test PY_TEST_FILES="dataflow_test.py"`
# By default, runs all tests under python/tests/integration.
# See the help text for "--test_file_pattern" in python/tests/test_args.py for more details.
integration_test:
	( \
	cd python ;\
	python -m tests.integration.main \
	--env=test \
	--resource_config_uri=${GIGL_TEST_DEFAULT_RESOURCE_CONFIG} \
	--test_file_pattern=$(PY_TEST_FILES) \
	)

notebooks_test:
	RESOURCE_CONFIG_PATH=${GIGL_TEST_DEFAULT_RESOURCE_CONFIG} python -m testing.notebooks_test

mock_assets:
	( cd python ; python -m gigl.src.mocking.dataset_asset_mocking_suite --resource_config_uri="deployment/configs/e2e_cicd_resource_config.yaml" --env test)

format_py:
	autoflake --config python/pyproject.toml ${PYTHON_DIRS}
	isort --settings-path=python/pyproject.toml ${PYTHON_DIRS}
	black --config=python/pyproject.toml ${PYTHON_DIRS}

format_scala:
	# We run "clean" before the formatting because otherwise some "scalafix.sbt.ScalafixFailed: NoFilesError" may get thrown after switching branches...
	# TODO(kmonte): Once open sourced, follow up with scalafix team on this.
	( cd scala; sbt clean scalafixAll scalafmtAll )
	( cd scala_spark35; sbt clean scalafixAll scalafmtAll )

format_md:
	@echo "Formatting markdown files..."
	mdformat ${MD_FILES}

format: format_py format_scala format_md


type_check:
	mypy ${PYTHON_DIRS} --check-untyped-defs

# compiles current working state of scala projects to local jars
compile_jars:
	@echo "Compiling jars..."
	@python -m scripts.scala_packager

# Removes local jar files from python/deps directory
remove_jars:
	@echo "Removing jars..."
	rm -rf python/deps/scala/subgraph_sampler/jars/*

push_cpu_docker_image:
	@python -m scripts.build_and_push_docker_image --predefined_type cpu --image_name ${DOCKER_IMAGE_MAIN_CPU_NAME_WITH_TAG}

push_cuda_docker_image:
	@python -m scripts.build_and_push_docker_image --predefined_type cuda --image_name ${DOCKER_IMAGE_MAIN_CUDA_NAME_WITH_TAG}

push_dataflow_docker_image:
	@python -m scripts.build_and_push_docker_image --predefined_type dataflow --image_name ${DOCKER_IMAGE_DATAFLOW_RUNTIME_NAME_WITH_TAG}

push_new_docker_images: push_cuda_docker_image push_cpu_docker_image push_dataflow_docker_image
	# Dockerize the src code and push it to gcr.
	# You will need to update the base image tag below whenever the requirements are updated by:
	#   1) running `make push_new_docker_base_image`
	#   2) Replace the git hash `DOCKER_LATEST_BASE_IMAGE_TAG` that tags the base image with the new generated tag
	# Note: don't forget to `make generate_cpu_hashed_requirements` and `make generate_cuda_hashed_requirements`
	# before running this if you've updated requirements.in
	# You may be able to utilize git comment `/make_cuda_hashed_req` to help you build the cuda hashed req as well
	# See ci.yaml or type in `/help` in your PR for more info.
	@echo "All Docker images compiled and pushed"

push_dev_workbench_docker_image: compile_jars
	@python -m scripts.build_and_push_docker_image --predefined_type=dev_workbench --image_name=${DEFAULT_GIGL_RELEASE_DEV_WORKBENCH_IMAGE}


<<<<<<< HEAD
# Set compiled_pipeline path so compile_gigl_kubeflow_pipeline knows where to save the pipeline to so
# that the e2e test can use it.
run_cora_nalp_e2e_test: compiled_pipeline_path:=GIGL_E2E_TEST_COMPILED_PIPELINE_PATH
run_cora_nalp_e2e_test: compile_gigl_kubeflow_pipeline
run_cora_nalp_e2e_test:
	python python/tests/e2e_tests/e2e_test.py \
		--compiled_pipeline_path=$(compiled_pipeline_path) \
		--test_spec_uri="python/tests/e2e_tests/e2e_tests.yaml" \
		--test_names="cora_nalp_test"

run_cora_snc_e2e_test: compiled_pipeline_path:=GIGL_E2E_TEST_COMPILED_PIPELINE_PATH
run_cora_snc_e2e_test: compile_gigl_kubeflow_pipeline
run_cora_snc_e2e_test:
	python python/tests/e2e_tests/e2e_test.py \
		--compiled_pipeline_path=$(compiled_pipeline_path) \
		--test_spec_uri="python/tests/e2e_tests/e2e_tests.yaml" \
		--test_names="cora_snc_test"

run_cora_udl_e2e_test: compiled_pipeline_path:=GIGL_E2E_TEST_COMPILED_PIPELINE_PATH
run_cora_udl_e2e_test: compile_gigl_kubeflow_pipeline
run_cora_udl_e2e_test:
	python python/tests/e2e_tests/e2e_test.py \
		--compiled_pipeline_path=$(compiled_pipeline_path) \
		--test_spec_uri="python/tests/e2e_tests/e2e_tests.yaml" \
		--test_names="cora_udl_test"

run_dblp_nalp_e2e_test: compiled_pipeline_path:=GIGL_E2E_TEST_COMPILED_PIPELINE_PATH
run_dblp_nalp_e2e_test: compile_gigl_kubeflow_pipeline
run_dblp_nalp_e2e_test:
	python python/tests/e2e_tests/e2e_test.py \
		--compiled_pipeline_path=$(compiled_pipeline_path) \
		--test_spec_uri="python/tests/e2e_tests/e2e_tests.yaml" \
		--test_names="dblp_nalp_test"

run_hom_cora_sup_e2e_test: compiled_pipeline_path:=GIGL_E2E_TEST_COMPILED_PIPELINE_PATH
run_hom_cora_sup_e2e_test: compile_gigl_kubeflow_pipeline
run_hom_cora_sup_e2e_test:
	python python/tests/e2e_tests/e2e_test.py \
		--compiled_pipeline_path=$(compiled_pipeline_path) \
		--test_spec_uri="python/tests/e2e_tests/e2e_tests.yaml" \
		--test_names="hom_cora_sup_test"

run_het_dblp_sup_e2e_test: compiled_pipeline_path:=GIGL_E2E_TEST_COMPILED_PIPELINE_PATH
run_het_dblp_sup_e2e_test: compile_gigl_kubeflow_pipeline
run_het_dblp_sup_e2e_test:
	python python/tests/e2e_tests/e2e_test.py \
		--compiled_pipeline_path=$(compiled_pipeline_path) \
		--test_spec_uri="python/tests/e2e_tests/e2e_tests.yaml" \
		--test_names="het_dblp_sup_test"

run_all_e2e_tests: compiled_pipeline_path:=GIGL_E2E_TEST_COMPILED_PIPELINE_PATH
run_all_e2e_tests: compile_gigl_kubeflow_pipeline
run_all_e2e_tests:
	python python/tests/e2e_tests/e2e_test.py \
		--compiled_pipeline_path=$(compiled_pipeline_path) \
		--test_spec_uri="python/tests/e2e_tests/e2e_tests.yaml"
=======
# Generic make target to run e2e tests. Used by other make targets to run e2e tests.
# See usage w/ run_cora_nalp_e2e_kfp_test, run_cora_snc_e2e_kfp_test, run_cora_udl_e2e_kfp_test
# and run_all_e2e_tests
_run_e2e_kfp_test: compile_jars push_new_docker_images
	$(eval TRIMMED_BRANCH:=$(shell echo "${GIT_BRANCH}" | tr '/' '_' | tr '-' '_' | cut -c 1-20 | tr '[:upper:]' '[:lower:]'))
	$(eval TRIMMED_TIME:=$(shell date +%s | tail -c 6))
	@should_wait_for_job_to_finish=false
	@( \
		set -e; \
		read -a task_config_uris <<< "$(task_config_uris_str)"; \
		read -a resource_config_uris <<< "$(resource_config_uris_str)"; \
		read -a job_name_prefixes_str <<< "$(job_name_prefixes_str)"; \
		read -a should_compile_then_run <<< "$(should_compile_then_run_str)"; \
		if [ $${#task_config_uris[@]} -ne $${#resource_config_uris[@]} ] || [ $${#task_config_uris[@]} -ne $${#job_name_prefixes_str[@]} ] || [ $${#task_config_uris[@]} -ne $${#should_compile_then_run[@]} ]; then \
			echo "Error: Arrays are not of the same length"; \
			echo "  task_config_uris = $${task_config_uris[@]}"; \
			echo "  resource_config_uris = $${resource_config_uris[@]}";\
			echo "  job_name_prefixes_str = $${job_name_prefixes_str[@]}"; \
			echo "  should_compile_then_run = $${should_compile_then_run_str[@]}"; \
			exit 1; \
		fi; \
		for i in $${!task_config_uris[@]}; do \
			job_name="$${job_name_prefixes_str[$$i]}_${TRIMMED_BRANCH}_${TRIMMED_TIME}"; \
			echo "$${job_name} will use compile_then_run = $${should_compile_then_run[$$i]}"; \
			if [ "$${should_compile_then_run[$$i]}" == "true" ]; then \
				compiled_pipeline_path="/tmp/gigl/$${job_name}.yaml"; \
				CMD="python -m gigl.orchestration.kubeflow.runner \
					--container_image_cuda=${DOCKER_IMAGE_MAIN_CUDA_NAME_WITH_TAG} \
					--container_image_cpu=${DOCKER_IMAGE_MAIN_CPU_NAME_WITH_TAG} \
					--container_image_dataflow=${DOCKER_IMAGE_DATAFLOW_RUNTIME_NAME_WITH_TAG} \
					--action=compile \
					--pipeline_tag=$(GIT_HASH) \
					--compiled_pipeline_path='$${compiled_pipeline_path}'"; \
				echo "Compiling pipeline: $$CMD"; \
				eval "$${CMD}"; \
				CMD="python -m gigl.orchestration.kubeflow.runner \
					--action=run_no_compile \
					$(if $(filter ${should_wait_for_job_to_finish},true),--wait,) \
					--job_name='$${job_name}' \
					--start_at='config_populator' \
					--run_labels="gigl_commit=$(GIT_HASH)" \
					--run_labels="gigl_version=$(GIGL_VERSION)" \
					--task_config_uri='$${task_config_uris[$$i]}' \
					--resource_config_uri='$${resource_config_uris[$$i]}' \
					--compiled_pipeline_path='$${compiled_pipeline_path}'"; \
				echo "Running from precompiled pipeline: $$CMD"; \
			else \
				CMD="python -m gigl.orchestration.kubeflow.runner \
					--container_image_cuda=${DOCKER_IMAGE_MAIN_CUDA_NAME_WITH_TAG} \
					--container_image_cpu=${DOCKER_IMAGE_MAIN_CPU_NAME_WITH_TAG} \
					--container_image_dataflow=${DOCKER_IMAGE_DATAFLOW_RUNTIME_NAME_WITH_TAG} \
					--action=run \
					$(if $(filter ${should_wait_for_job_to_finish},true),--wait,) \
					--job_name='$${job_name}' \
					--start_at='config_populator' \
					--pipeline_tag=$(GIT_HASH) \
					--run_labels="gigl_commit=$(GIT_HASH)" \
					--run_labels="gigl_version=$(GIGL_VERSION)" \
					--task_config_uri='$${task_config_uris[$$i]}' \
					--resource_config_uri='$${resource_config_uris[$$i]}'"; \
				echo "Running: $$CMD"; \
			fi; \
			if [ "$(should_send_job_to_background)" == true ]; then \
				echo "Will run CMD in background..."; \
				eval "$${CMD} &"; \
				pids+=($$!); \
			else \
				eval "$${CMD}"; \
			fi; \
		done; \
		if [ "$(should_send_job_to_background)" == true ]; then \
			echo "Waiting for background jobs to finish..."; \
			for pid in "$${pids[@]}"; do \
				wait "$$pid"; \
			done; \
			echo "All background jobs finished"; \
		fi; \
	)



# cora_nalp_test_on is run by compiling the pipeline first then using the compiled pipeline to run the job
# Vs. all other pipelines right now are run directly i.e. compilation + run together in the same process
run_cora_nalp_e2e_kfp_test: job_name_prefixes_str:="cora_nalp_test_on"
run_cora_nalp_e2e_kfp_test: task_config_uris_str:="gigl/src/mocking/configs/e2e_node_anchor_based_link_prediction_template_gbml_config.yaml"
run_cora_nalp_e2e_kfp_test: resource_config_uris_str:="deployment/configs/e2e_cicd_resource_config.yaml"
run_cora_nalp_e2e_kfp_test: should_compile_then_run_str:="true"
run_cora_nalp_e2e_kfp_test: _run_e2e_kfp_test

run_cora_snc_e2e_kfp_test: job_name_prefixes_str:="cora_snc_test_on"
run_cora_snc_e2e_kfp_test: task_config_uris_str:="gigl/src/mocking/configs/e2e_supervised_node_classification_template_gbml_config.yaml"
run_cora_snc_e2e_kfp_test: resource_config_uris_str:="deployment/configs/e2e_cicd_resource_config.yaml"
run_cora_snc_e2e_kfp_test: should_compile_then_run_str:="false"
run_cora_snc_e2e_kfp_test: _run_e2e_kfp_test

# Note UDL dataset produces a transient issue due to UDL Split Strategy
# where in some cases the root node doesn't properly get added back to
# the returned subgraph. Meaning, trainer will fail.
run_cora_udl_e2e_kfp_test: job_name_prefixes_str:="cora_udl_test_on"
run_cora_udl_e2e_kfp_test: task_config_uris_str:="gigl/src/mocking/configs/e2e_udl_node_anchor_based_link_prediction_template_gbml_config.yaml"
run_cora_udl_e2e_kfp_test: resource_config_uris_str:="deployment/configs/e2e_cicd_resource_config.yaml"
run_cora_udl_e2e_kfp_test: should_compile_then_run_str:="false"
run_cora_udl_e2e_kfp_test: _run_e2e_kfp_test

run_dblp_nalp_e2e_kfp_test: job_name_prefixes_str:="dblp_nalp_test_on"
run_dblp_nalp_e2e_kfp_test: task_config_uris_str:="gigl/src/mocking/configs/dblp_node_anchor_based_link_prediction_template_gbml_config.yaml"
run_dblp_nalp_e2e_kfp_test: resource_config_uris_str:="deployment/configs/e2e_cicd_resource_config.yaml"
run_dblp_nalp_e2e_kfp_test: should_compile_then_run_str:="false"
run_dblp_nalp_e2e_kfp_test: _run_e2e_kfp_test

run_hom_cora_sup_test: job_name_prefixes_str:="cora_glt_udl_test_on"
run_hom_cora_sup_test: task_config_uris_str:="examples/link_prediction/configs/e2e_hom_cora_sup_task_config.yaml"
run_hom_cora_sup_test: resource_config_uris_str:="deployment/configs/e2e_glt_resource_config.yaml"
run_hom_cora_sup_test: should_compile_then_run_str:="false"
run_hom_cora_sup_test: _run_e2e_kfp_test

run_het_dblp_sup_test: job_name_prefixes_str:="dblp_glt_test_on"
run_het_dblp_sup_test: task_config_uris_str:="examples/link_prediction/configs/e2e_het_dblp_sup_task_config.yaml"
run_het_dblp_sup_test: resource_config_uris_str:="deployment/configs/e2e_glt_resource_config.yaml"
run_het_dblp_sup_test: should_compile_then_run_str:="false"
run_het_dblp_sup_test: _run_e2e_kfp_test

# Spawns a background job for each e2e test defined by job_name_prefix, task_config_uri, and resource_config_uri
# Waits for all jobs to finish since should_wait_for_job_to_finish:=true
run_all_e2e_tests: should_send_job_to_background:=true
run_all_e2e_tests: should_wait_for_job_to_finish:=true
run_all_e2e_tests: job_name_prefixes_str:=\
		"cora_nalp_test_on" \
		"cora_snc_test_on" \
		"dblp_nalp_test_on" \
		"cora_glt_udl_test_on" \
		"dblp_glt_test_on"
# Removed UDL due to transient issue:
# "gigl/src/mocking/configs/e2e_udl_node_anchor_based_link_prediction_template_gbml_config.yaml"
run_all_e2e_tests: task_config_uris_str:=\
		"gigl/src/mocking/configs/e2e_node_anchor_based_link_prediction_template_gbml_config.yaml" \
		"gigl/src/mocking/configs/e2e_supervised_node_classification_template_gbml_config.yaml" \
		"gigl/src/mocking/configs/dblp_node_anchor_based_link_prediction_template_gbml_config.yaml" \
		"examples/link_prediction/configs/e2e_hom_cora_sup_task_config.yaml" \
		"examples/link_prediction/configs/e2e_het_dblp_sup_task_config.yaml"
run_all_e2e_tests: resource_config_uris_str:=\
		"deployment/configs/e2e_cicd_resource_config.yaml"\
		"deployment/configs/e2e_cicd_resource_config.yaml"\
		"deployment/configs/e2e_cicd_resource_config.yaml"\
		"deployment/configs/e2e_glt_resource_config.yaml"\
		"deployment/configs/e2e_glt_resource_config.yaml"
run_all_e2e_tests: should_compile_then_run_str:=\
		"true" \
		"false" \
		"false" \
		"false" \
		"false"
run_all_e2e_tests: _run_e2e_kfp_test
>>>>>>> 5189eb1f


# Compile an instance of a kfp pipeline
# If you want to compile a pipeline and save it to a specific path, set compiled_pipeline_path
# Example:
# `make compiled_pipeline_path="/tmp/gigl/my_pipeline.yaml" compile_gigl_kubeflow_pipeline`
# Can be a GCS URI as well
compile_gigl_kubeflow_pipeline: compile_jars push_new_docker_images
	python -m gigl.orchestration.kubeflow.runner \
		--action=compile \
		--container_image_cuda=${DOCKER_IMAGE_MAIN_CUDA_NAME_WITH_TAG} \
		--container_image_cpu=${DOCKER_IMAGE_MAIN_CPU_NAME_WITH_TAG} \
		--container_image_dataflow=${DOCKER_IMAGE_DATAFLOW_RUNTIME_NAME_WITH_TAG} \
		$(if $(compiled_pipeline_path),--compiled_pipeline_path=$(compiled_pipeline_path)) \

_skip_build_deps:
	@echo "compiled_pipeline_path was provided. Skipping build dependencies i.e. Compiling jars and pushing docker images"

# Compile and run an instance of pipelines
# Example:
# make \
  job_name="{alias}_run_dev_mag240m_kfp_pipeline" \
  start_at="config_populator" \
  task_config_uri="examples/MAG240M/task_config.yaml" \
  resource_config_uri="examples/MAG240M/resource_config.yaml" \
  run_dev_gnn_kubeflow_pipeline
# If you have precompiled to some specified poth using `make compile_gigl_kubeflow_pipeline`
# You can use it here instead of re-compiling by setting `compiled_pipeline_path`
# Example:
# make \
# 	job_name=... \ , and other params
# 	compiled_pipeline_path="/tmp/gigl/my_pipeline.yaml" \
# 	run_dev_gnn_kubeflow_pipeline
run_dev_gnn_kubeflow_pipeline: $(if $(compiled_pipeline_path), _skip_build_deps, compile_jars push_new_docker_images)
	python -m gigl.orchestration.kubeflow.runner \
		$(if $(compiled_pipeline_path),,--container_image_cuda=${DOCKER_IMAGE_MAIN_CUDA_NAME_WITH_TAG}) \
		$(if $(compiled_pipeline_path),,--container_image_cpu=${DOCKER_IMAGE_MAIN_CPU_NAME_WITH_TAG}) \
		$(if $(compiled_pipeline_path),,--container_image_dataflow=${DOCKER_IMAGE_DATAFLOW_RUNTIME_NAME_WITH_TAG}) \
		--action=$(if $(compiled_pipeline_path),run_no_compile,run) \
		--job_name=$(job_name) \
		--start_at=$(start_at) \
		$(if $(stop_after),--stop_after=$(stop_after)) \
		--task_config_uri=$(task_config_uri) \
		--resource_config_uri=$(resource_config_uri) \
		--pipeline_tag=$(GIT_HASH) \
		--run_labels="gigl_commit=$(GIT_HASH)" \
		--run_labels="gigl_version=$(GIGL_VERSION)" \
		$(if $(compiled_pipeline_path),--compiled_pipeline_path=$(compiled_pipeline_path)) \


clean_build_files_py:
	find . -name "*.pyc" -exec rm -f {} \;

clean_build_files_scala:
	( cd scala; sbt clean; find . -type d -name "target" -prune -exec rm -rf {} \; )
	( cd scala_spark35; sbt clean; find . -type d -name "target" -prune -exec rm -rf {} \; )

clean_build_files: clean_build_files_py clean_build_files_scala

# Call to generate new proto definitions if any of the .proto files have been changed.
# We intentionally rebuild *all* protos with one commmand as they should all be in sync.
# Run `make install_dev_deps` to setup the correct protoc versions.
compile_protos:
	tools/python_protoc/bin/protoc \
	--proto_path=proto \
	--python_out=./python \
	--mypy_out=./python \
	proto/snapchat/research/gbml/*.proto

	tools/scalapbc/scalapbc-0.11.11/bin/scalapbc \
		--proto_path=proto \
		--scala_out=scala/common/src/main/scala \
		proto/snapchat/research/gbml/*.proto

	tools/scalapbc/scalapbc-0.11.14/bin/scalapbc \
		--proto_path=proto \
		--scala_out=scala_spark35/common/src/main/scala \
		proto/snapchat/research/gbml/*.proto


spark_run_local_test:
	tools/scala/spark-3.1.3-bin-hadoop3.2/bin/spark-submit \
		--class org.apache.spark.examples.SparkPi \
		--master local[8] \
		tools/scala/spark-3.1.3-bin-hadoop3.2/examples/jars/spark-examples_2.12-3.1.3.jar \
		100

stop_toaster:
	# Stop all existing running docker containers, if no containers to stop continue
	docker stop $(shell docker ps -a -q) || true
	# Deletes everything associated with all stopped containers including dangling resources
	docker system prune -a --volumes
	docker buildx prune

build_docs:
	sphinx-build -M clean . gh_pages_build
	sphinx-build -M html . gh_pages_build<|MERGE_RESOLUTION|>--- conflicted
+++ resolved
@@ -263,7 +263,6 @@
 	@python -m scripts.build_and_push_docker_image --predefined_type=dev_workbench --image_name=${DEFAULT_GIGL_RELEASE_DEV_WORKBENCH_IMAGE}
 
 
-<<<<<<< HEAD
 # Set compiled_pipeline path so compile_gigl_kubeflow_pipeline knows where to save the pipeline to so
 # that the e2e test can use it.
 run_cora_nalp_e2e_test: compiled_pipeline_path:=GIGL_E2E_TEST_COMPILED_PIPELINE_PATH
@@ -320,161 +319,6 @@
 	python python/tests/e2e_tests/e2e_test.py \
 		--compiled_pipeline_path=$(compiled_pipeline_path) \
 		--test_spec_uri="python/tests/e2e_tests/e2e_tests.yaml"
-=======
-# Generic make target to run e2e tests. Used by other make targets to run e2e tests.
-# See usage w/ run_cora_nalp_e2e_kfp_test, run_cora_snc_e2e_kfp_test, run_cora_udl_e2e_kfp_test
-# and run_all_e2e_tests
-_run_e2e_kfp_test: compile_jars push_new_docker_images
-	$(eval TRIMMED_BRANCH:=$(shell echo "${GIT_BRANCH}" | tr '/' '_' | tr '-' '_' | cut -c 1-20 | tr '[:upper:]' '[:lower:]'))
-	$(eval TRIMMED_TIME:=$(shell date +%s | tail -c 6))
-	@should_wait_for_job_to_finish=false
-	@( \
-		set -e; \
-		read -a task_config_uris <<< "$(task_config_uris_str)"; \
-		read -a resource_config_uris <<< "$(resource_config_uris_str)"; \
-		read -a job_name_prefixes_str <<< "$(job_name_prefixes_str)"; \
-		read -a should_compile_then_run <<< "$(should_compile_then_run_str)"; \
-		if [ $${#task_config_uris[@]} -ne $${#resource_config_uris[@]} ] || [ $${#task_config_uris[@]} -ne $${#job_name_prefixes_str[@]} ] || [ $${#task_config_uris[@]} -ne $${#should_compile_then_run[@]} ]; then \
-			echo "Error: Arrays are not of the same length"; \
-			echo "  task_config_uris = $${task_config_uris[@]}"; \
-			echo "  resource_config_uris = $${resource_config_uris[@]}";\
-			echo "  job_name_prefixes_str = $${job_name_prefixes_str[@]}"; \
-			echo "  should_compile_then_run = $${should_compile_then_run_str[@]}"; \
-			exit 1; \
-		fi; \
-		for i in $${!task_config_uris[@]}; do \
-			job_name="$${job_name_prefixes_str[$$i]}_${TRIMMED_BRANCH}_${TRIMMED_TIME}"; \
-			echo "$${job_name} will use compile_then_run = $${should_compile_then_run[$$i]}"; \
-			if [ "$${should_compile_then_run[$$i]}" == "true" ]; then \
-				compiled_pipeline_path="/tmp/gigl/$${job_name}.yaml"; \
-				CMD="python -m gigl.orchestration.kubeflow.runner \
-					--container_image_cuda=${DOCKER_IMAGE_MAIN_CUDA_NAME_WITH_TAG} \
-					--container_image_cpu=${DOCKER_IMAGE_MAIN_CPU_NAME_WITH_TAG} \
-					--container_image_dataflow=${DOCKER_IMAGE_DATAFLOW_RUNTIME_NAME_WITH_TAG} \
-					--action=compile \
-					--pipeline_tag=$(GIT_HASH) \
-					--compiled_pipeline_path='$${compiled_pipeline_path}'"; \
-				echo "Compiling pipeline: $$CMD"; \
-				eval "$${CMD}"; \
-				CMD="python -m gigl.orchestration.kubeflow.runner \
-					--action=run_no_compile \
-					$(if $(filter ${should_wait_for_job_to_finish},true),--wait,) \
-					--job_name='$${job_name}' \
-					--start_at='config_populator' \
-					--run_labels="gigl_commit=$(GIT_HASH)" \
-					--run_labels="gigl_version=$(GIGL_VERSION)" \
-					--task_config_uri='$${task_config_uris[$$i]}' \
-					--resource_config_uri='$${resource_config_uris[$$i]}' \
-					--compiled_pipeline_path='$${compiled_pipeline_path}'"; \
-				echo "Running from precompiled pipeline: $$CMD"; \
-			else \
-				CMD="python -m gigl.orchestration.kubeflow.runner \
-					--container_image_cuda=${DOCKER_IMAGE_MAIN_CUDA_NAME_WITH_TAG} \
-					--container_image_cpu=${DOCKER_IMAGE_MAIN_CPU_NAME_WITH_TAG} \
-					--container_image_dataflow=${DOCKER_IMAGE_DATAFLOW_RUNTIME_NAME_WITH_TAG} \
-					--action=run \
-					$(if $(filter ${should_wait_for_job_to_finish},true),--wait,) \
-					--job_name='$${job_name}' \
-					--start_at='config_populator' \
-					--pipeline_tag=$(GIT_HASH) \
-					--run_labels="gigl_commit=$(GIT_HASH)" \
-					--run_labels="gigl_version=$(GIGL_VERSION)" \
-					--task_config_uri='$${task_config_uris[$$i]}' \
-					--resource_config_uri='$${resource_config_uris[$$i]}'"; \
-				echo "Running: $$CMD"; \
-			fi; \
-			if [ "$(should_send_job_to_background)" == true ]; then \
-				echo "Will run CMD in background..."; \
-				eval "$${CMD} &"; \
-				pids+=($$!); \
-			else \
-				eval "$${CMD}"; \
-			fi; \
-		done; \
-		if [ "$(should_send_job_to_background)" == true ]; then \
-			echo "Waiting for background jobs to finish..."; \
-			for pid in "$${pids[@]}"; do \
-				wait "$$pid"; \
-			done; \
-			echo "All background jobs finished"; \
-		fi; \
-	)
-
-
-
-# cora_nalp_test_on is run by compiling the pipeline first then using the compiled pipeline to run the job
-# Vs. all other pipelines right now are run directly i.e. compilation + run together in the same process
-run_cora_nalp_e2e_kfp_test: job_name_prefixes_str:="cora_nalp_test_on"
-run_cora_nalp_e2e_kfp_test: task_config_uris_str:="gigl/src/mocking/configs/e2e_node_anchor_based_link_prediction_template_gbml_config.yaml"
-run_cora_nalp_e2e_kfp_test: resource_config_uris_str:="deployment/configs/e2e_cicd_resource_config.yaml"
-run_cora_nalp_e2e_kfp_test: should_compile_then_run_str:="true"
-run_cora_nalp_e2e_kfp_test: _run_e2e_kfp_test
-
-run_cora_snc_e2e_kfp_test: job_name_prefixes_str:="cora_snc_test_on"
-run_cora_snc_e2e_kfp_test: task_config_uris_str:="gigl/src/mocking/configs/e2e_supervised_node_classification_template_gbml_config.yaml"
-run_cora_snc_e2e_kfp_test: resource_config_uris_str:="deployment/configs/e2e_cicd_resource_config.yaml"
-run_cora_snc_e2e_kfp_test: should_compile_then_run_str:="false"
-run_cora_snc_e2e_kfp_test: _run_e2e_kfp_test
-
-# Note UDL dataset produces a transient issue due to UDL Split Strategy
-# where in some cases the root node doesn't properly get added back to
-# the returned subgraph. Meaning, trainer will fail.
-run_cora_udl_e2e_kfp_test: job_name_prefixes_str:="cora_udl_test_on"
-run_cora_udl_e2e_kfp_test: task_config_uris_str:="gigl/src/mocking/configs/e2e_udl_node_anchor_based_link_prediction_template_gbml_config.yaml"
-run_cora_udl_e2e_kfp_test: resource_config_uris_str:="deployment/configs/e2e_cicd_resource_config.yaml"
-run_cora_udl_e2e_kfp_test: should_compile_then_run_str:="false"
-run_cora_udl_e2e_kfp_test: _run_e2e_kfp_test
-
-run_dblp_nalp_e2e_kfp_test: job_name_prefixes_str:="dblp_nalp_test_on"
-run_dblp_nalp_e2e_kfp_test: task_config_uris_str:="gigl/src/mocking/configs/dblp_node_anchor_based_link_prediction_template_gbml_config.yaml"
-run_dblp_nalp_e2e_kfp_test: resource_config_uris_str:="deployment/configs/e2e_cicd_resource_config.yaml"
-run_dblp_nalp_e2e_kfp_test: should_compile_then_run_str:="false"
-run_dblp_nalp_e2e_kfp_test: _run_e2e_kfp_test
-
-run_hom_cora_sup_test: job_name_prefixes_str:="cora_glt_udl_test_on"
-run_hom_cora_sup_test: task_config_uris_str:="examples/link_prediction/configs/e2e_hom_cora_sup_task_config.yaml"
-run_hom_cora_sup_test: resource_config_uris_str:="deployment/configs/e2e_glt_resource_config.yaml"
-run_hom_cora_sup_test: should_compile_then_run_str:="false"
-run_hom_cora_sup_test: _run_e2e_kfp_test
-
-run_het_dblp_sup_test: job_name_prefixes_str:="dblp_glt_test_on"
-run_het_dblp_sup_test: task_config_uris_str:="examples/link_prediction/configs/e2e_het_dblp_sup_task_config.yaml"
-run_het_dblp_sup_test: resource_config_uris_str:="deployment/configs/e2e_glt_resource_config.yaml"
-run_het_dblp_sup_test: should_compile_then_run_str:="false"
-run_het_dblp_sup_test: _run_e2e_kfp_test
-
-# Spawns a background job for each e2e test defined by job_name_prefix, task_config_uri, and resource_config_uri
-# Waits for all jobs to finish since should_wait_for_job_to_finish:=true
-run_all_e2e_tests: should_send_job_to_background:=true
-run_all_e2e_tests: should_wait_for_job_to_finish:=true
-run_all_e2e_tests: job_name_prefixes_str:=\
-		"cora_nalp_test_on" \
-		"cora_snc_test_on" \
-		"dblp_nalp_test_on" \
-		"cora_glt_udl_test_on" \
-		"dblp_glt_test_on"
-# Removed UDL due to transient issue:
-# "gigl/src/mocking/configs/e2e_udl_node_anchor_based_link_prediction_template_gbml_config.yaml"
-run_all_e2e_tests: task_config_uris_str:=\
-		"gigl/src/mocking/configs/e2e_node_anchor_based_link_prediction_template_gbml_config.yaml" \
-		"gigl/src/mocking/configs/e2e_supervised_node_classification_template_gbml_config.yaml" \
-		"gigl/src/mocking/configs/dblp_node_anchor_based_link_prediction_template_gbml_config.yaml" \
-		"examples/link_prediction/configs/e2e_hom_cora_sup_task_config.yaml" \
-		"examples/link_prediction/configs/e2e_het_dblp_sup_task_config.yaml"
-run_all_e2e_tests: resource_config_uris_str:=\
-		"deployment/configs/e2e_cicd_resource_config.yaml"\
-		"deployment/configs/e2e_cicd_resource_config.yaml"\
-		"deployment/configs/e2e_cicd_resource_config.yaml"\
-		"deployment/configs/e2e_glt_resource_config.yaml"\
-		"deployment/configs/e2e_glt_resource_config.yaml"
-run_all_e2e_tests: should_compile_then_run_str:=\
-		"true" \
-		"false" \
-		"false" \
-		"false" \
-		"false"
-run_all_e2e_tests: _run_e2e_kfp_test
->>>>>>> 5189eb1f
 
 
 # Compile an instance of a kfp pipeline
