# syntax=docker/dockerfile:1

# This dockerfile is contains all Dev dependencies, and is used by gcloud
# builders for running tests, et al.

FROM condaforge/miniforge3:25.3.0-1

SHELL ["/bin/bash", "-c"]

# Non-interactive install
ENV DEBIAN_FRONTEND=noninteractive

# Install base dependencies
RUN apt-get update && apt-get install && apt-get install -y \
    curl \
    tar \
    unzip \
    bash \
    openjdk-11-jdk \
    git \
    cmake \
    sudo \
    build-essential \
    && apt-get clean \
    && rm -rf /var/lib/apt/lists/*


RUN curl -fsSL https://get.docker.com -o get-docker.sh && \
    sh get-docker.sh && \
    rm get-docker.sh

# Install Google Cloud CLI
RUN mkdir -p /tools && \
    curl -o /tools/google-cloud-cli-linux-x86_64.tar.gz https://dl.google.com/dl/cloudsdk/channels/rapid/downloads/google-cloud-cli-linux-x86_64.tar.gz && \
    tar -xzf /tools/google-cloud-cli-linux-x86_64.tar.gz -C /tools/ && \
    bash /tools/google-cloud-sdk/install.sh --quiet --path-update=true --usage-reporting=false && \
    rm -rf /tools/google-cloud-cli-linux-x86_64.tar.gz

ENV PATH="/tools/google-cloud-sdk/bin:/usr/lib/jvm/java-1.11.0-openjdk-amd64/bin:$PATH"
ENV JAVA_HOME="/usr/lib/jvm/java-1.11.0-openjdk-amd64"

# Create the environment:
# TODO: (svij) Build env using single entrypoint `make initialize_environment` for better maintainability
RUN conda create -y -c conda-forge --name gigl python=3.9 pip

# Update path so any call for python executables in the built image defaults to using the gnn conda environment
ENV PATH=/opt/conda/envs/gigl/bin:$PATH
# For debugging purposes, we also initialize respective conda env in bashrc
RUN conda init bash
RUN echo "conda activate gigl" >> ~/.bashrc

COPY requirements tools/gigl/requirements
<<<<<<< HEAD
# Copy the post install script to the builder image so that install_py_deps.sh can leverage it
COPY python/gigl/scripts tools/gigl/python/gigl/scripts
RUN source ~/.bashrc && pip install --upgrade pip
RUN source ~/.bashrc && cd tools/gigl && bash ./requirements/install_py_deps.sh --no-pip-cache --dev
=======
RUN pip install --upgrade pip
RUN cd tools/gigl && bash ./requirements/install_py_deps.sh --no-pip-cache --dev
>>>>>>> 75b29922
# TODO: (svij) Enable install_scala_deps.sh to inside Docker image build
# RUN cd tools/gigl && bash ./requirements/install_scala_deps.sh

CMD [ "/bin/bash" ]<|MERGE_RESOLUTION|>--- conflicted
+++ resolved
@@ -50,15 +50,9 @@
 RUN echo "conda activate gigl" >> ~/.bashrc
 
 COPY requirements tools/gigl/requirements
-<<<<<<< HEAD
-# Copy the post install script to the builder image so that install_py_deps.sh can leverage it
 COPY python/gigl/scripts tools/gigl/python/gigl/scripts
-RUN source ~/.bashrc && pip install --upgrade pip
-RUN source ~/.bashrc && cd tools/gigl && bash ./requirements/install_py_deps.sh --no-pip-cache --dev
-=======
 RUN pip install --upgrade pip
 RUN cd tools/gigl && bash ./requirements/install_py_deps.sh --no-pip-cache --dev
->>>>>>> 75b29922
 # TODO: (svij) Enable install_scala_deps.sh to inside Docker image build
 # RUN cd tools/gigl && bash ./requirements/install_scala_deps.sh
 
