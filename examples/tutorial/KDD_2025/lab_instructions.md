# Training Industry-scale GNNs with GiGL: KDD'25 Hands-On Tutorial (attendee)

## Introduction

Thanks for your interest and welcome to the KDD'25 tutorial on Training Industry-scale GNNs with GiGL! This tutorial
aims to provide a comprehensive introduction to Graph Neural Networks (GNNs) and their scalability challenges, while
also offering hands-on experience with the GiGL library. By the end of this tutorial, you will have a solid
understanding of GNNs, the challenges they face in scaling, and how GiGL addresses these challenges effectively. Most
importantly, you will walk away with the knowledge and skills to train and infer industry-scale GNNs using GiGL.

Thinking about integrating Graph Neural Networks into your applications? Here's why GiGL stands out:

- **Built for scale**: GiGL is a large-scale Graph Neural Network library that works on industry-scale graphs.
- **Efficient and cost-effective**: GiGL addresses GNN scalability challenges and provide cost-effective solutions for
  training and inference.
- **Easy to adopt**: GiGL has abstracted interfaces and compatibility with popular GNN frameworks like PyG.
- **Battle-tested at Snapchat**: GiGL is widely used at Snapchat and has been successfully deployed in production for
  various applications.

## What you'll learn

Hands-On experience with the GiGL library to train industry-scale Graph Neural Networks (GNNs):

- How to use the various API components that GiGL provides to process and train your large-scale graph.
- How to perform end-to-end GNN training with GiGL in distributed environments.
- How to customize your GNN training pipeline using GiGL.

## Lab Instructions

1. Click **Start Lab** on the left side of the page. Wait for the lab to be set up.
2. Right click on **Open Google Cloud Console** button and open in a incognito window.
3. Agree to the terms of service for your custom student account for the duration of the lab.
4. Use the top search bar or left side bar to navigate to the **Workbench** page provided by **Vertex AI**.

<img width="1260" height="777" alt="Screenshot 2025-07-31 at 10 39 58 AM" src="https://github.com/user-attachments/assets/21656547-5889-4c00-9127-ccb8cc4deaf7" />

5. There should be an existing Workbench instance, click open **Jupyterlab**.

<img width="997" height="458" alt="Screenshot 2025-07-31 at 10 48 37 AM" src="https://github.com/user-attachments/assets/3f31655a-d4c1-4545-9616-3285e9892f31" />

<<<<<<< HEAD
NOTE: We infer PROJECT can be inferred automatically, you do not need to modify that.

```bash
PROJECT="$(gcloud config get-value project)" # Ex, qwiklabs-gcp-01-40f6ccb540f3
QL_USER=$QWIK_LABS_USER # Ex, student-02-5e0049fb83ce
=======
6. Open the `gigl` folder in the left sidebar. Navigate to the `examples/tutorial/KDD_2025` folder.
7. In the hands-on portion of the tutorial, we will be running notebooks
   `examples/toy_visual_example/toy_example_walkthrough.ipynb` for tabularization subgraph sampling, and
   `examples/tutorial/KDD_2025/heterogeneous_walkthrough.ipynb` for in-memory subgraph sampling.
8. Open the notebooks with `gigl` kernel. The select kernel will show on the top right corner of the notebook page.
>>>>>>> d648f1ee

<img width="1079" height="623" alt="Screenshot 2025-07-31 at 10 53 57 AM" src="https://github.com/user-attachments/assets/c7046ec1-ed79-445b-873e-f15eff7f9d2f" />

<<<<<<< HEAD
Accept the default region `us-central1` and use the default file output location.
=======
09. Pro tip: To enable scrolling for notebook cells, you can ctrl/cmd + A to select all notebook cells, right-click then
    select `Enable Scrolling For Outputs`.
10. Follow along the tutorial presentation and learn about how to use GiGL!
>>>>>>> d648f1ee

## Additional Resources

- GiGL KDD '25 tutorial page:
  [Homepage](https://github.com/Snapchat/GiGL/blob/main/examples/tutorial/KDD_2025/README.md)
- GiGL KDD ADS track paper: [Paper link](https://arxiv.org/abs/2502.15054)
- GiGL library source code: [GitHub](https://github.com/Snapchat/GiGL/tree/main)
- GiGL documentation: [Read the Docs](https://snapchat.github.io/GiGL/index.html)<|MERGE_RESOLUTION|>--- conflicted
+++ resolved
@@ -38,29 +38,17 @@
 
 <img width="997" height="458" alt="Screenshot 2025-07-31 at 10 48 37 AM" src="https://github.com/user-attachments/assets/3f31655a-d4c1-4545-9616-3285e9892f31" />
 
-<<<<<<< HEAD
-NOTE: We infer PROJECT can be inferred automatically, you do not need to modify that.
-
-```bash
-PROJECT="$(gcloud config get-value project)" # Ex, qwiklabs-gcp-01-40f6ccb540f3
-QL_USER=$QWIK_LABS_USER # Ex, student-02-5e0049fb83ce
-=======
 6. Open the `gigl` folder in the left sidebar. Navigate to the `examples/tutorial/KDD_2025` folder.
 7. In the hands-on portion of the tutorial, we will be running notebooks
    `examples/toy_visual_example/toy_example_walkthrough.ipynb` for tabularization subgraph sampling, and
    `examples/tutorial/KDD_2025/heterogeneous_walkthrough.ipynb` for in-memory subgraph sampling.
 8. Open the notebooks with `gigl` kernel. The select kernel will show on the top right corner of the notebook page.
->>>>>>> d648f1ee
 
 <img width="1079" height="623" alt="Screenshot 2025-07-31 at 10 53 57 AM" src="https://github.com/user-attachments/assets/c7046ec1-ed79-445b-873e-f15eff7f9d2f" />
 
-<<<<<<< HEAD
-Accept the default region `us-central1` and use the default file output location.
-=======
 09. Pro tip: To enable scrolling for notebook cells, you can ctrl/cmd + A to select all notebook cells, right-click then
     select `Enable Scrolling For Outputs`.
 10. Follow along the tutorial presentation and learn about how to use GiGL!
->>>>>>> d648f1ee
 
 ## Additional Resources
 
