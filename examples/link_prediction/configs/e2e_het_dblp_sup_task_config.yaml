--- conflicted
+++ resolved
@@ -47,11 +47,7 @@
 sharedConfig:
   shouldSkipAutomaticTempAssetCleanup: false
   shouldSkipInference: false
-<<<<<<< HEAD
-  # Model Evaluation is currently only supported for offline SGS pipelines. This will soon be added for live SGS pipelines using GLT.
-=======
   # Model Evaluation is currently only supported for tabularized SGS GiGL pipelines. This will soon be added for in-mem SGS GiGL pipelines.
->>>>>>> 854bee34
   shouldSkipModelEvaluation: true
 featureFlags:
   should_run_glt_backend: 'True'